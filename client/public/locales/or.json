--- conflicted
+++ resolved
@@ -1,6 +1,3 @@
-<<<<<<< HEAD
-{ "welcome": "Baga Nagaan Dhuftan" }
-=======
 {
   "common": {
     "welcome": "Baga nagaan dhuftan",
@@ -11,4 +8,3 @@
     "settings": "Settings"
   }
 }
->>>>>>> 25fcf330
