<<<<<<< HEAD
{ "welcome": "እንቋዕ ብደሓን መጻእኩም" }
=======
{
  "common": {
    "welcome": "ሰላም እንቋዕ",
    "dashboard": "Dashboard",
    "tours": "Tours",
    "bookings": "Bookings",
    "customers": "Customers",
    "settings": "Settings"
  }
}
>>>>>>> 25fcf330
<|MERGE_RESOLUTION|>--- conflicted
+++ resolved
@@ -1,6 +1,3 @@
-<<<<<<< HEAD
-{ "welcome": "እንቋዕ ብደሓን መጻእኩም" }
-=======
 {
   "common": {
     "welcome": "ሰላም እንቋዕ",
@@ -11,4 +8,3 @@
     "settings": "Settings"
   }
 }
->>>>>>> 25fcf330
