<<<<<<< HEAD
{ "welcome": "Welcome" }
=======
{
  "common": {
    "welcome": "Welcome",
    "dashboard": "Dashboard",
    "tours": "Tours",
    "bookings": "Bookings",
    "customers": "Customers",
    "settings": "Settings"
  }
}
>>>>>>> 25fcf330
<|MERGE_RESOLUTION|>--- conflicted
+++ resolved
@@ -1,6 +1,3 @@
-<<<<<<< HEAD
-{ "welcome": "Welcome" }
-=======
 {
   "common": {
     "welcome": "Welcome",
@@ -11,4 +8,3 @@
     "settings": "Settings"
   }
 }
->>>>>>> 25fcf330
