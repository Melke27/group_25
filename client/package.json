--- conflicted
+++ resolved
@@ -39,16 +39,9 @@
     "mapbox-gl": "^3.14.0",
     "mongoose": "^7.8.7",
     "postcss": "^8.5.6",
-<<<<<<< HEAD
-    "postcss-import": "^16.1.1",
-    "react": "^19.1.1",
-    "react-dom": "^19.1.1",
-    "react-icons": "^5.5.0",
-=======
     "react": "^18.3.1",
     "react-dom": "^18.3.1",
     "react-i18next": "^15.6.1",
->>>>>>> ca241750
     "react-router-dom": "^7.8.0",
     "recharts": "^3.1.2",
     "socket.io-client": "^4.8.1",
