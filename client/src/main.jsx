--- conflicted
+++ resolved
@@ -1,6 +1,7 @@
 // main.jsx
 import React from 'react';
 import ReactDOM from 'react-dom/client';
+import { BrowserRouter } from 'react-router-dom';
 import './index.css';
 import './styles/global.css';
 import App from './App';
@@ -8,14 +9,10 @@
 
 ReactDOM.createRoot(document.getElementById('root')).render(
   <React.StrictMode>
-<<<<<<< HEAD
-    <App />
-=======
     <BrowserRouter>
       <AuthProvider>
         <App />
       </AuthProvider>
     </BrowserRouter>
->>>>>>> ca241750
   </React.StrictMode>
 );