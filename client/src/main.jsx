--- conflicted
+++ resolved
@@ -2,26 +2,16 @@
 import React from 'react';
 import ReactDOM from 'react-dom/client';
 import { BrowserRouter } from 'react-router-dom';
-<<<<<<< HEAD
 import { AuthProvider } from './hooks/useAuth';
 import App from './App.jsx';
 import './styles/global.css';
-=======
-import './index.css';
-import './styles/global.css';
-import App from './App';
->>>>>>> 7ca1c793
 
 ReactDOM.createRoot(document.getElementById('root')).render(
   <React.StrictMode>
     <BrowserRouter>
-<<<<<<< HEAD
       <AuthProvider>
         <App />
       </AuthProvider>
-=======
-      <App />
->>>>>>> 7ca1c793
     </BrowserRouter>
   </React.StrictMode>
 );