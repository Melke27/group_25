<<<<<<< HEAD
@tailwind base;
@tailwind components;
@tailwind utilities;
=======
@import "tailwindcss";
@import "tw-animate-css";

@custom-variant dark (&:is(.dark *));

@theme inline {
  --radius-sm: calc(var(--radius) - 4px);
  --radius-md: calc(var(--radius) - 2px);
  --radius-lg: var(--radius);
  --radius-xl: calc(var(--radius) + 4px);
  --color-background: var(--background);
  --color-foreground: var(--foreground);
  --color-card: var(--card);
  --color-card-foreground: var(--card-foreground);
  --color-popover: var(--popover);
  --color-popover-foreground: var(--popover-foreground);
  --color-primary: var(--primary);
  --color-primary-foreground: var(--primary-foreground);
  --color-secondary: var(--secondary);
  --color-secondary-foreground: var(--secondary-foreground);
  --color-muted: var(--muted);
  --color-muted-foreground: var(--muted-foreground);
  --color-accent: var(--accent);
  --color-accent-foreground: var(--accent-foreground);
  --color-destructive: var(--destructive);
  --color-border: var(--border);
  --color-input: var(--input);
  --color-ring: var(--ring);
  --color-chart-1: var(--chart-1);
  --color-chart-2: var(--chart-2);
  --color-chart-3: var(--chart-3);
  --color-chart-4: var(--chart-4);
  --color-chart-5: var(--chart-5);
  --color-sidebar: var(--sidebar);
  --color-sidebar-foreground: var(--sidebar-foreground);
  --color-sidebar-primary: var(--sidebar-primary);
  --color-sidebar-primary-foreground: var(--sidebar-primary-foreground);
  --color-sidebar-accent: var(--sidebar-accent);
  --color-sidebar-accent-foreground: var(--sidebar-accent-foreground);
  --color-sidebar-border: var(--sidebar-border);
  --color-sidebar-ring: var(--sidebar-ring);
}
>>>>>>> 7ca1c793

:root {
  --radius: 0.625rem;
  /* Ethiopian Heritage Light Mode Colors - White, Black, Brown only */
  --background: oklch(98% 0 0); /* Pure White */
  --foreground: oklch(0.15 0.02 45); /* Dark Brown (almost black) */
  --card: oklch(100% 0 0); /* Pure White for cards */
  --card-foreground: oklch(0.15 0.02 45);
  --popover: oklch(100% 0 0);
  --popover-foreground: oklch(0.15 0.02 45);
  --primary: oklch(0.35 0.04 45); /* Rich Brown */
  --primary-foreground: oklch(98% 0 0);
  --secondary: oklch(0.25 0.03 45); /* Darker Brown */
  --secondary-foreground: oklch(98% 0 0);
  --muted: oklch(95% 0 0); /* Light Gray (almost white) */
  --muted-foreground: oklch(0.4 0.02 45); /* Medium Brown */
  --accent: oklch(0.30 0.04 45); /* Brown accent */
  --accent-foreground: oklch(98% 0 0);
  --destructive: oklch(0.5 0.15 25); /* Brown-tinted red */
<<<<<<< HEAD
  --destructive-foreground: oklch(98% 0 0); /* White text on destructive */
=======
>>>>>>> 7ca1c793
  --border: oklch(0.85 0.01 45); /* Light Brown border */
  --input: oklch(96% 0 0); /* Very Light Gray */
  --ring: oklch(0.35 0.04 45);
  --chart-1: oklch(0.35 0.04 45);
  --chart-2: oklch(0.25 0.03 45);
  --chart-3: oklch(0.45 0.03 45);
  --chart-4: oklch(0.55 0.02 45);
  --chart-5: oklch(0.65 0.02 45);
  --sidebar: oklch(96% 0 0);
  --sidebar-foreground: oklch(0.15 0.02 45);
  --sidebar-primary: oklch(0.35 0.04 45);
  --sidebar-primary-foreground: oklch(96% 0 0);
  --sidebar-accent: oklch(92% 0 0);
  --sidebar-accent-foreground: oklch(0.15 0.02 45);
  --sidebar-border: oklch(90% 0 0);
  --sidebar-ring: oklch(0.35 0.04 45);
}

.dark {
  /* Ethiopian Heritage Dark Mode Colors (Black, White, Brown) */
  --background: oklch(0.05 0 0); /* Near Black */
  --foreground: oklch(0.95 0 0); /* Near White */
  --card: oklch(0.1 0 0); /* Darker Black for cards */
  --card-foreground: oklch(0.95 0 0);
  --popover: oklch(0.1 0 0);
  --popover-foreground: oklch(0.95 0 0);
  --primary: oklch(0.25 0.02 45); /* Brown */
  --primary-foreground: oklch(0.95 0 0);
  --secondary: oklch(0.15 0 0); /* Lighter Black for secondary */
  --secondary-foreground: oklch(0.95 0 0);
  --muted: oklch(0.15 0 0);
  --muted-foreground: oklch(0.7 0 0);
  --accent: oklch(0.25 0.02 45); /* Brown accent */
  --accent-foreground: oklch(0.95 0 0);
  --destructive: oklch(0.704 0.191 22.216);
<<<<<<< HEAD
  --destructive-foreground: oklch(0.95 0 0); /* Light text on dark destructive */
=======
>>>>>>> 7ca1c793
  --border: oklch(0.2 0 0);
  --input: oklch(0.15 0 0);
  --ring: oklch(0.25 0.02 45);
  --chart-1: oklch(0.25 0.02 45);
  --chart-2: oklch(0.35 0.02 45);
  --chart-3: oklch(0.45 0.02 45);
  --chart-4: oklch(0.55 0.02 45);
  --chart-5: oklch(0.65 0.02 45);
  --sidebar: oklch(0.1 0 0);
  --sidebar-foreground: oklch(0.95 0 0);
  --sidebar-primary: oklch(0.25 0.02 45);
  --sidebar-primary-foreground: oklch(0.95 0 0);
  --sidebar-accent: oklch(0.15 0 0);
  --sidebar-accent-foreground: oklch(0.95 0 0);
  --sidebar-border: oklch(0.2 0 0);
  --sidebar-ring: oklch(0.25 0.02 45);
}

@layer base {
  * {
<<<<<<< HEAD
    @apply border-border;
=======
    @apply border-border outline-ring/50;
>>>>>>> 7ca1c793
  }
  body {
    @apply bg-background text-foreground;
  }
}<|MERGE_RESOLUTION|>--- conflicted
+++ resolved
@@ -1,51 +1,6 @@
-<<<<<<< HEAD
 @tailwind base;
 @tailwind components;
 @tailwind utilities;
-=======
-@import "tailwindcss";
-@import "tw-animate-css";
-
-@custom-variant dark (&:is(.dark *));
-
-@theme inline {
-  --radius-sm: calc(var(--radius) - 4px);
-  --radius-md: calc(var(--radius) - 2px);
-  --radius-lg: var(--radius);
-  --radius-xl: calc(var(--radius) + 4px);
-  --color-background: var(--background);
-  --color-foreground: var(--foreground);
-  --color-card: var(--card);
-  --color-card-foreground: var(--card-foreground);
-  --color-popover: var(--popover);
-  --color-popover-foreground: var(--popover-foreground);
-  --color-primary: var(--primary);
-  --color-primary-foreground: var(--primary-foreground);
-  --color-secondary: var(--secondary);
-  --color-secondary-foreground: var(--secondary-foreground);
-  --color-muted: var(--muted);
-  --color-muted-foreground: var(--muted-foreground);
-  --color-accent: var(--accent);
-  --color-accent-foreground: var(--accent-foreground);
-  --color-destructive: var(--destructive);
-  --color-border: var(--border);
-  --color-input: var(--input);
-  --color-ring: var(--ring);
-  --color-chart-1: var(--chart-1);
-  --color-chart-2: var(--chart-2);
-  --color-chart-3: var(--chart-3);
-  --color-chart-4: var(--chart-4);
-  --color-chart-5: var(--chart-5);
-  --color-sidebar: var(--sidebar);
-  --color-sidebar-foreground: var(--sidebar-foreground);
-  --color-sidebar-primary: var(--sidebar-primary);
-  --color-sidebar-primary-foreground: var(--sidebar-primary-foreground);
-  --color-sidebar-accent: var(--sidebar-accent);
-  --color-sidebar-accent-foreground: var(--sidebar-accent-foreground);
-  --color-sidebar-border: var(--sidebar-border);
-  --color-sidebar-ring: var(--sidebar-ring);
-}
->>>>>>> 7ca1c793
 
 :root {
   --radius: 0.625rem;
@@ -65,10 +20,7 @@
   --accent: oklch(0.30 0.04 45); /* Brown accent */
   --accent-foreground: oklch(98% 0 0);
   --destructive: oklch(0.5 0.15 25); /* Brown-tinted red */
-<<<<<<< HEAD
   --destructive-foreground: oklch(98% 0 0); /* White text on destructive */
-=======
->>>>>>> 7ca1c793
   --border: oklch(0.85 0.01 45); /* Light Brown border */
   --input: oklch(96% 0 0); /* Very Light Gray */
   --ring: oklch(0.35 0.04 45);
@@ -104,10 +56,7 @@
   --accent: oklch(0.25 0.02 45); /* Brown accent */
   --accent-foreground: oklch(0.95 0 0);
   --destructive: oklch(0.704 0.191 22.216);
-<<<<<<< HEAD
   --destructive-foreground: oklch(0.95 0 0); /* Light text on dark destructive */
-=======
->>>>>>> 7ca1c793
   --border: oklch(0.2 0 0);
   --input: oklch(0.15 0 0);
   --ring: oklch(0.25 0.02 45);
@@ -128,11 +77,7 @@
 
 @layer base {
   * {
-<<<<<<< HEAD
-    @apply border-border;
-=======
     @apply border-border outline-ring/50;
->>>>>>> 7ca1c793
   }
   body {
     @apply bg-background text-foreground;
