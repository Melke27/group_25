--- conflicted
+++ resolved
@@ -1,5 +1,3 @@
-<<<<<<< HEAD
-
 import React, { useState } from 'react';
 import { Eye, EyeOff, Mail, Lock, User, Building2 } from 'lucide-react';
 
@@ -175,6 +173,4 @@
   );
 };
 
-export default AuthForm;
-=======
->>>>>>> 7ca1c793
+export default AuthForm;