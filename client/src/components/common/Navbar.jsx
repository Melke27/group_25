import React, { useState } from 'react';
import { Menu, X, Sun, Moon } from 'lucide-react';
import { Link } from 'react-router-dom';
import Logo from './Logo';

const Navbar = ({ darkMode, toggleDarkMode }) => {
  const [isMenuOpen, setIsMenuOpen] = useState(false);

  const toggleMenu = () => {
    setIsMenuOpen(!isMenuOpen);
  };

  return (
    <nav className="bg-background/95 backdrop-blur-sm border-b border-border sticky top-0 z-50">
      <div className="max-w-7xl mx-auto px-4 sm:px-6 lg:px-8">
        <div className="flex justify-between items-center h-16">
          {/* Logo */}
          <div className="flex items-center">
            <Link to="/" className="flex-shrink-0">
              <Logo showText={false} className="w-12 h-12" />
            </Link>
          </div>

          {/* Desktop Navigation */}
          <div className="hidden md:block">
            <div className="ml-10 flex items-baseline space-x-8">
              <a href="#" className="text-foreground hover:text-primary px-3 py-2 text-sm font-medium transition-colors">
                Virtual Museums
              </a>
              <Link to="/map" className="text-foreground hover:text-primary px-3 py-2 text-sm font-medium transition-colors">
                Heritage Map
<<<<<<< HEAD
              </a>
              {/* <a href="#" className="text-foreground hover:text-primary px-3 py-2 text-sm font-medium transition-colors">
=======
              </Link>
              <a href="#" className="text-foreground hover:text-primary px-3 py-2 text-sm font-medium transition-colors">
>>>>>>> a762f11c
                Live Tours
                </a> */}
              <Link to="/customer" className="text-foreground hover:text-primary px-3 py-2 text-sm font-medium transition-colors">
                Live Tours
              </Link>
              <a href="#" className="text-foreground hover:text-primary px-3 py-2 text-sm font-medium transition-colors">
                Education
              </a>
            </div>
          </div>

          {/* Right side buttons */}
          <div className="hidden md:flex items-center space-x-4">
            <button
              onClick={toggleDarkMode}
              className="p-2 rounded-md text-foreground hover:text-primary hover:bg-muted transition-colors"
            >
              {darkMode ? <Sun className="h-5 w-5" /> : <Moon className="h-5 w-5" />}
            </button>
            <select className="text-sm bg-background border border-border rounded-md px-2 py-1 text-foreground">
              <option>English</option>
              <option>አማርኛ</option>
              <option>Afaan Oromoo</option>
            </select>
            <Link
              to="/auth"
              className="bg-primary text-primary-foreground px-4 py-2 rounded-md text-sm font-medium hover:bg-primary/90 transition-colors"
            >
              Sign In
            </Link>
          </div>

          {/* Mobile menu button */}
          <div className="md:hidden">
            <button
              onClick={toggleMenu}
              className="text-foreground hover:text-primary p-2"
            >
              {isMenuOpen ? <X className="h-6 w-6" /> : <Menu className="h-6 w-6" />}
            </button>
          </div>
        </div>

        {/* Mobile Navigation */}
        {isMenuOpen && (
          <div className="md:hidden">
            <div className="px-2 pt-2 pb-3 space-y-1 sm:px-3 bg-background border-t border-border">
              <a href="#" className="text-foreground hover:text-primary block px-3 py-2 text-base font-medium">
                Virtual Museums
              </a>
              <Link to="/map" className="text-foreground hover:text-primary block px-3 py-2 text-base font-medium">
                Heritage Map
              </Link>
              <a href="#" className="text-foreground hover:text-primary block px-3 py-2 text-base font-medium">
                Live Tours
              </a>
              <a href="#" className="text-foreground hover:text-primary block px-3 py-2 text-base font-medium">
                Education
              </a>
              <div className="flex items-center justify-between px-3 py-2">
                <button
                  onClick={toggleDarkMode}
                  className="p-2 rounded-md text-foreground hover:text-primary hover:bg-muted transition-colors"
                >
                  {darkMode ? <Sun className="h-5 w-5" /> : <Moon className="h-5 w-5" />}
                </button>
                <select className="text-sm bg-background border border-border rounded-md px-2 py-1 text-foreground">
                  <option>English</option>
                  <option>አማርኛ</option>
                  <option>Afaan Oromoo</option>
                </select>
              </div>
              <Link
                to="/auth"
                className="w-full bg-primary text-primary-foreground px-4 py-2 rounded-md text-sm font-medium hover:bg-primary/90 transition-colors mx-3 block text-center"
              >
                Sign In
              </Link>
            </div>
          </div>
        )}
      </div>
    </nav>
  );
};

export default Navbar;
<|MERGE_RESOLUTION|>--- conflicted
+++ resolved
@@ -29,15 +29,10 @@
               </a>
               <Link to="/map" className="text-foreground hover:text-primary px-3 py-2 text-sm font-medium transition-colors">
                 Heritage Map
-<<<<<<< HEAD
-              </a>
+              </Link>
               {/* <a href="#" className="text-foreground hover:text-primary px-3 py-2 text-sm font-medium transition-colors">
-=======
-              </Link>
-              <a href="#" className="text-foreground hover:text-primary px-3 py-2 text-sm font-medium transition-colors">
->>>>>>> a762f11c
                 Live Tours
-                </a> */}
+              </a> */}
               <Link to="/customer" className="text-foreground hover:text-primary px-3 py-2 text-sm font-medium transition-colors">
                 Live Tours
               </Link>
