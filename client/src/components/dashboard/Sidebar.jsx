--- conflicted
+++ resolved
@@ -1,12 +1,7 @@
-<<<<<<< HEAD
-import { useState, useEffect } from 'react';
-import { useRouter } from 'next/router';
-=======
 import { useAuth } from '../../hooks/useAuth';
 
 import { useState, useEffect } from 'react';
 import { useNavigate, useLocation } from 'react-router-dom';
->>>>>>> ca241750
 import { useTheme } from '@mui/material/styles';
 import {
   Box,
@@ -35,12 +30,8 @@
   ExpandLess,
   ExpandMore,
   EventNote as EventsIcon,
-<<<<<<< HEAD
-  Security as SecurityIcon
-=======
   Security as SecurityIcon,
   Logout as LogoutIcon
->>>>>>> ca241750
 } from '@mui/icons-material';
 
 const drawerWidth = 240;
@@ -106,15 +97,10 @@
 ];
 
 const Sidebar = ({ open, onClose }) => {
-<<<<<<< HEAD
-  const theme = useTheme();
-  const router = useRouter();
-=======
   const { user, logout } = useAuth();
   const theme = useTheme();
   const navigate = useNavigate();
   const location = useLocation();
->>>>>>> ca241750
   const isMobile = useMediaQuery(theme.breakpoints.down('md'));
   const [openSubMenus, setOpenSubMenus] = useState({});
 
@@ -125,21 +111,13 @@
       if (item.subItems && item.subItems.length > 0) {
         // Check if any subitem matches the current path
         const isActive = item.subItems.some(subItem => 
-<<<<<<< HEAD
-          router.pathname.startsWith(subItem.path)
-=======
           location.pathname.startsWith(subItem.path)
->>>>>>> ca241750
         );
         initialOpenState[item.path] = isActive;
       }
     });
     setOpenSubMenus(initialOpenState);
-<<<<<<< HEAD
-  }, [router.pathname]);
-=======
   }, [location.pathname]);
->>>>>>> ca241750
 
   const handleSubMenuToggle = (path) => {
     setOpenSubMenus(prevState => ({
@@ -149,11 +127,7 @@
   };
 
   const handleNavigation = (path) => {
-<<<<<<< HEAD
-    router.push(path);
-=======
     navigate(path);
->>>>>>> ca241750
     if (isMobile) {
       onClose();
     }
@@ -188,11 +162,7 @@
                 }
               }}
               sx={{
-<<<<<<< HEAD
-                backgroundColor: router.pathname === item.path ? theme.palette.action.selected : 'transparent',
-=======
                 backgroundColor: location.pathname === item.path ? theme.palette.action.selected : 'transparent',
->>>>>>> ca241750
                 '&:hover': {
                   backgroundColor: theme.palette.action.hover,
                 },
@@ -218,11 +188,7 @@
                       onClick={() => handleNavigation(subItem.path)}
                       sx={{
                         pl: 6,
-<<<<<<< HEAD
-                        backgroundColor: router.pathname === subItem.path 
-=======
                         backgroundColor: location.pathname === subItem.path 
->>>>>>> ca241750
                           ? theme.palette.action.selected 
                           : 'transparent',
                         '&:hover': {
@@ -238,9 +204,6 @@
             )}
           </div>
         ))}
-<<<<<<< HEAD
-      </List>
-=======
         </List>
         <Divider />
         <List>
@@ -253,7 +216,6 @@
             </ListItemButton>
           </ListItem>
         </List>
->>>>>>> ca241750
     </>
   );
 
