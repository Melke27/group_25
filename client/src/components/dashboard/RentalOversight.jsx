

import { useState } from 'react';
import {
  Box, Button, Card, CardContent, Chip, Dialog, DialogActions,
  DialogContent, DialogTitle, Divider, IconButton, LinearProgress,
  MenuItem, Paper, Select, Table, TableBody, TableCell, TableContainer,
  TableHead, TablePagination, TableRow, TextField, Typography, useTheme,
  Avatar, FormControl, InputLabel, Snackbar, Alert, Tooltip, Tabs, Tab, Badge
} from '@mui/material';
import {
  Search as SearchIcon, Refresh as RefreshIcon, CheckCircle as CheckCircleIcon,
  Cancel as CancelIcon, LocalShipping as LocalShippingIcon, EventAvailable as EventAvailableIcon,
  EventBusy as EventBusyIcon, AccessTime as AccessTimeIcon, Event as EventIcon,
  Person as PersonIcon, Museum as MuseumIcon, Info as InfoIcon
} from '@mui/icons-material';

const RentalOversight = ({ onRefresh, loading = false }) => {
  const theme = useTheme();
  const [page, setPage] = useState(0);
  const [rowsPerPage, setRowsPerPage] = useState(10);
  const [filterStatus, setFilterStatus] = useState('all');
  const [searchQuery, setSearchQuery] = useState('');
  const [activeTab, setActiveTab] = useState('all');
  const [selectedRental, setSelectedRental] = useState(null);
  const [viewDialogOpen, setViewDialogOpen] = useState(false);
  const [actionDialogOpen, setActionDialogOpen] = useState(false);
  const [actionType, setActionType] = useState('');
  const [actionNotes, setActionNotes] = useState('');
  const [snackbar, setSnackbar] = useState({ open: false, message: '', severity: 'success' });

  // Mock data - replace with real data from props/API
  const mockRentals = Array.from({ length: 15 }, (_, i) => ({
    id: `rental-${i + 1}`,
    artifact: { name: `Artifact ${i + 1}`, value: 500 + (i * 100) },
    renter: { name: `User ${i + 1}`, email: `user${i + 1}@example.com` },
    status: ['pending', 'approved', 'in-progress', 'completed', 'cancelled'][i % 5],
    startDate: new Date(Date.now() - (i * 2 * 24 * 60 * 60 * 1000)),
    endDate: new Date(Date.now() + ((i + 5) * 24 * 60 * 60 * 1000)),
    requestDate: new Date(Date.now() - ((i + 2) * 24 * 60 * 60 * 1000)),
    totalAmount: 500 + (i * 100),
  }));

  const handleTabChange = (_, newValue) => {
    setActiveTab(newValue);
    setPage(0);
  };

  const handleChangePage = (_, newPage) => setPage(newPage);
  const handleChangeRowsPerPage = (e) => {
    setRowsPerPage(parseInt(e.target.value, 10));
    setPage(0);
  };

  const handleViewRental = (rental) => {
    setSelectedRental(rental);
    setViewDialogOpen(true);
  };

  const handleRentalAction = (rental, action) => {
    setSelectedRental(rental);
    setActionType(action);
    setActionNotes('');
    setActionDialogOpen(true);
  };

  const confirmRentalAction = async () => {
    try {
      // Simulate API call
      await new Promise(resolve => setTimeout(resolve, 1000));
      setSnackbar({
        open: true,
        message: `Rental ${actionType} successfully!`,
        severity: 'success',
      });
      setActionDialogOpen(false);
      setViewDialogOpen(false);
      if (onRefresh) onRefresh();
    } catch (error) {
      setSnackbar({
        open: true,
        message: `Failed to ${actionType} rental. Please try again.`,
        severity: 'error',
      });
    }
  };

  const filteredRentals = mockRentals
    .filter(rental => {
      const matchesTab = activeTab === 'all' || rental.status === activeTab;
      const matchesSearch = 
        rental.artifact.name.toLowerCase().includes(searchQuery.toLowerCase()) ||
        rental.renter.name.toLowerCase().includes(searchQuery.toLowerCase());
      const matchesStatus = filterStatus === 'all' || rental.status === filterStatus;
      return matchesTab && matchesSearch && matchesStatus;
    })
    .sort((a, b) => new Date(b.requestDate) - new Date(a.requestDate));

  const paginatedRentals = filteredRentals.slice(page * rowsPerPage, page * rowsPerPage + rowsPerPage);

  const statusOptions = [
    { value: 'all', label: 'All Statuses' },
    { value: 'pending', label: 'Pending' },
    { value: 'approved', label: 'Approved' },
    { value: 'in-progress', label: 'In Progress' },
    { value: 'completed', label: 'Completed' },
    { value: 'cancelled', label: 'Cancelled' },
  ];

  const tabOptions = [
    { value: 'all', label: 'All Rentals', count: mockRentals.length },
    { value: 'pending', label: 'Pending', count: mockRentals.filter(r => r.status === 'pending').length },
    { value: 'approved', label: 'Upcoming', count: mockRentals.filter(r => r.status === 'approved').length },
    { value: 'in-progress', label: 'Active', count: mockRentals.filter(r => r.status === 'in-progress').length },
  ];

  const getStatusColor = (status) => ({
    approved: 'success',
    'in-progress': 'info',
    completed: 'primary',
    cancelled: 'error',
    rejected: 'error',
    pending: 'warning'
  }[status] || 'default');

  const getStatusIcon = (status) => ({
    approved: <CheckCircleIcon fontSize="small" />,
    'in-progress': <LocalShippingIcon fontSize="small" />,
    completed: <EventAvailableIcon fontSize="small" />,
    cancelled: <EventBusyIcon fontSize="small" />,
    pending: <AccessTimeIcon fontSize="small" />,
  }[status] || <EventIcon fontSize="small" />);

  const getAvailableActions = (status) => {
    switch (status) {
      case 'pending': return [
        { type: 'approve', label: 'Approve', color: 'success' },
        { type: 'reject', label: 'Reject', color: 'error' },
      ];
      case 'approved': return [
        { type: 'check-out', label: 'Check Out', color: 'info' },
        { type: 'cancel', label: 'Cancel', color: 'warning' },
      ];
      case 'in-progress': return [
        { type: 'check-in', label: 'Check In', color: 'primary' },
      ];
      default: return [];
    }
  };

  const formatDate = (date) => new Date(date).toLocaleDateString('en-US');
<<<<<<< HEAD
  const formatCurrency = (amount) => `$${amount.toLocaleString()}`;
=======
  const formatCurrency = (amount) => `ETB ${amount.toLocaleString()}`;
>>>>>>> ca241750

  return (
    <Card elevation={0}>
      <CardContent>
        <Box sx={{ display: 'flex', justifyContent: 'space-between', mb: 2 }}>
          <Typography variant="h6">
            Rental Management
            <Typography variant="body2" color="text.secondary" component="span" sx={{ ml: 1 }}>
              ({filteredRentals.length} rentals)
            </Typography>
          </Typography>
          <Button variant="outlined" startIcon={<RefreshIcon />} onClick={onRefresh} disabled={loading}>
            Refresh
          </Button>
        </Box>
        
        <Tabs value={activeTab} onChange={handleTabChange} variant="scrollable" scrollButtons="auto">
          {tabOptions.map(tab => (
            <Tab key={tab.value} value={tab.value} label={
              <Box sx={{ display: 'flex', alignItems: 'center' }}>
                {tab.label}
                <Badge badgeContent={tab.count} color="primary" sx={{ ml: 1 }} max={999} />
              </Box>
            } />
          ))}
        </Tabs>
        
        <Box sx={{ display: 'flex', gap: 2, my: 2, flexWrap: 'wrap' }}>
          <TextField
            size="small"
            placeholder="Search rentals..."
            value={searchQuery}
            onChange={(e) => setSearchQuery(e.target.value)}
            InputProps={{
              startAdornment: <SearchIcon sx={{ color: 'text.secondary', mr: 1 }} />,
            }}
            sx={{ minWidth: 250 }}
          />
          
          <FormControl variant="outlined" size="small" sx={{ minWidth: 200 }}>
            <InputLabel>Status</InputLabel>
            <Select value={filterStatus} onChange={(e) => setFilterStatus(e.target.value)} label="Status">
              {statusOptions.map(option => (
                <MenuItem key={option.value} value={option.value}>{option.label}</MenuItem>
              ))}
            </Select>
          </FormControl>
        </Box>

        {loading ? (
          <LinearProgress />
        ) : (
          <TableContainer component={Paper} variant="outlined">
            <Table size="small">
              <TableHead>
                <TableRow>
                  <TableCell>Rental</TableCell>
                  <TableCell>Artifact</TableCell>
                  <TableCell>Renter</TableCell>
                  <TableCell>Dates</TableCell>
                  <TableCell>Amount</TableCell>
                  <TableCell>Status</TableCell>
                  <TableCell align="right">Actions</TableCell>
                </TableRow>
              </TableHead>
              <TableBody>
                {paginatedRentals.map((rental) => {
                  const actions = getAvailableActions(rental.status);
                  return (
                    <TableRow key={rental.id} hover>
                      <TableCell>#{rental.id.split('-')[1]}</TableCell>
                      <TableCell>{rental.artifact.name}</TableCell>
                      <TableCell>{rental.renter.name}</TableCell>
                      <TableCell>
                        {formatDate(rental.startDate)} - {formatDate(rental.endDate)}
                      </TableCell>
                      <TableCell>{formatCurrency(rental.totalAmount)}</TableCell>
                      <TableCell>
                        <Chip 
                          label={rental.status}
                          color={getStatusColor(rental.status)}
                          size="small"
                          icon={getStatusIcon(rental.status)}
                        />
                      </TableCell>
                      <TableCell align="right">
                        <Box sx={{ display: 'flex', gap: 1, justifyContent: 'flex-end' }}>
                          <Tooltip title="View Details">
                            <IconButton size="small" onClick={() => handleViewRental(rental)}>
                              <InfoIcon fontSize="small" />
                            </IconButton>
                          </Tooltip>
                          {actions.map(action => (
                            <Button
                              key={action.type}
                              variant="outlined"
                              size="small"
                              color={action.color}
                              onClick={() => handleRentalAction(rental, action.type)}
                            >
                              {action.label}
                            </Button>
                          ))}
                        </Box>
                      </TableCell>
                    </TableRow>
                  );
                })}
                {paginatedRentals.length === 0 && (
                  <TableRow>
                    <TableCell colSpan={7} align="center" sx={{ py: 4 }}>
                      <Typography color="text.secondary">No rentals found</Typography>
                    </TableCell>
                  </TableRow>
                )}
              </TableBody>
            </Table>
            <TablePagination
              rowsPerPageOptions={[5, 10, 25]}
              component="div"
              count={filteredRentals.length}
              rowsPerPage={rowsPerPage}
              page={page}
              onPageChange={handleChangePage}
              onRowsPerPageChange={handleChangeRowsPerPage}
            />
          </TableContainer>
        )}
      </CardContent>

      {/* Rental Details Dialog */}
      <Dialog open={viewDialogOpen} onClose={() => setViewDialogOpen(false)} maxWidth="sm" fullWidth>
        {selectedRental && (
          <>
            <DialogTitle>
              <Box display="flex" justifyContent="space-between" alignItems="center">
                Rental #{selectedRental.id.split('-')[1]}
                <Chip 
                  label={selectedRental.status}
                  color={getStatusColor(selectedRental.status)}
                  icon={getStatusIcon(selectedRental.status)}
                />
              </Box>
            </DialogTitle>
            <DialogContent dividers>
              <Grid container spacing={2}>
                <Grid item xs={12} sm={6}>
                  <Typography variant="subtitle2" color="text.secondary">Artifact</Typography>
                  <Typography>{selectedRental.artifact.name}</Typography>
                </Grid>
                <Grid item xs={12} sm={6}>
                  <Typography variant="subtitle2" color="text.secondary">Renter</Typography>
                  <Typography>{selectedRental.renter.name}</Typography>
                  <Typography variant="body2" color="text.secondary">
                    {selectedRental.renter.email}
                  </Typography>
                </Grid>
                <Grid item xs={12} sm={6}>
                  <Typography variant="subtitle2" color="text.secondary">Rental Period</Typography>
                  <Typography>
                    {formatDate(selectedRental.startDate)} - {formatDate(selectedRental.endDate)}
                  </Typography>
                </Grid>
                <Grid item xs={12} sm={6}>
                  <Typography variant="subtitle2" color="text.secondary">Total Amount</Typography>
                  <Typography variant="h6">{formatCurrency(selectedRental.totalAmount)}</Typography>
                </Grid>
              </Grid>
            </DialogContent>
            <DialogActions>
              <Button onClick={() => setViewDialogOpen(false)}>Close</Button>
              {getAvailableActions(selectedRental.status).map(action => (
                <Button 
                  key={action.type}
                  color={action.color}
                  variant="contained"
                  onClick={() => handleRentalAction(selectedRental, action.type)}
                >
                  {action.label}
                </Button>
              ))}
            </DialogActions>
          </>
        )}
      </Dialog>

      {/* Action Confirmation Dialog */}
      <Dialog open={actionDialogOpen} onClose={() => setActionDialogOpen(false)} maxWidth="sm" fullWidth>
        <DialogTitle>Confirm Action</DialogTitle>
        <DialogContent>
          <Typography gutterBottom>
            Are you sure you want to {actionType} this rental?
          </Typography>
          <TextField
            fullWidth
            multiline
            rows={3}
            margin="normal"
            label="Notes (optional)"
            value={actionNotes}
            onChange={(e) => setActionNotes(e.target.value)}
          />
        </DialogContent>
        <DialogActions>
          <Button onClick={() => setActionDialogOpen(false)}>Cancel</Button>
          <Button 
            onClick={confirmRentalAction} 
            variant="contained"
            color={
              actionType === 'approve' ? 'success' :
              actionType === 'reject' ? 'error' :
              actionType === 'check-out' ? 'info' :
              actionType === 'check-in' ? 'primary' : 'default'
            }
          >
            Confirm {actionType}
          </Button>
        </DialogActions>
      </Dialog>

      <Snackbar
        open={snackbar.open}
        autoHideDuration={6000}
        onClose={() => setSnackbar({ ...snackbar, open: false })}
      >
        <Alert 
          onClose={() => setSnackbar({ ...snackbar, open: false })} 
          severity={snackbar.severity}
          sx={{ width: '100%' }}
        >
          {snackbar.message}
        </Alert>
      </Snackbar>
    </Card>
  );
};

export default RentalOversight;<|MERGE_RESOLUTION|>--- conflicted
+++ resolved
@@ -149,11 +149,7 @@
   };
 
   const formatDate = (date) => new Date(date).toLocaleDateString('en-US');
-<<<<<<< HEAD
-  const formatCurrency = (amount) => `$${amount.toLocaleString()}`;
-=======
   const formatCurrency = (amount) => `ETB ${amount.toLocaleString()}`;
->>>>>>> ca241750
 
   return (
     <Card elevation={0}>
