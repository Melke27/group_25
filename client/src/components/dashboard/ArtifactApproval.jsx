--- conflicted
+++ resolved
@@ -1,36 +1,20 @@
-<<<<<<< HEAD
-
-import { useState, useEffect, useCallback } from 'react';
-=======
 import React, { useState, useEffect, useCallback } from 'react';
->>>>>>> ca241750
 import { useAuth } from '../../hooks/useAuth';
 import {
   Box, Button, Card, CardContent, CardMedia, Chip, Dialog, DialogActions,
   DialogContent, DialogTitle, Divider, Grid, IconButton, LinearProgress,
   MenuItem, Paper, Select, Table, TableBody, TableCell, TableContainer,
   TableHead, TablePagination, TableRow, TextField, Typography, useTheme,
-<<<<<<< HEAD
-  Avatar, FormControl, InputLabel, Snackbar, Alert, Tooltip
-=======
   Avatar, FormControl, InputLabel, Snackbar, Alert, Tooltip, CardHeader, List, ListItem, ListItemAvatar, ListItemText, Collapse
->>>>>>> ca241750
 } from '@mui/material';
 import {
   Search as SearchIcon, FilterList as FilterListIcon, CheckCircle as CheckCircleIcon,
   Cancel as CancelIcon, Delete as DeleteIcon, Edit as EditIcon, Visibility as VisibilityIcon,
   Refresh as RefreshIcon, Image as ImageIcon, Category as CategoryIcon,
-<<<<<<< HEAD
-  CalendarToday as CalendarIcon, Person as PersonIcon, Museum as MuseumIcon
-} from '@mui/icons-material';
-
-const ArtifactApproval = ({ artifacts, onApprove, onReject, loading = false }) => {
-=======
   CalendarToday as CalendarIcon, Person as PersonIcon, Museum as MuseumIcon, Close as CloseIcon
 } from '@mui/icons-material';
 
 const ArtifactApproval = ({ artifacts, onApprove, onReject, loading = false, setArtifacts, enqueueSnackbar }) => {
->>>>>>> ca241750
   const theme = useTheme();
   const [page, setPage] = useState(0);
   const [rowsPerPage, setRowsPerPage] = useState(10);
@@ -490,52 +474,12 @@
                       }
                     >
                       <ListItemAvatar>
-<<<<<<< HEAD
-                        <Avatar sx={{ bgcolor: 'action.active' }}>
-                          {log.action === 'ARTIFACT_APPROVED' ? (
-                            <CheckCircleIcon color="success" />
-                          ) : log.action === 'ARTIFACT_REJECTED' ? (
-                            <CancelIcon color="error" />
-                          ) : log.action === 'ARTIFACT_FLAGGED' ? (
-                            <FlagIcon color="warning" />
-                          ) : (
-                            <InfoIcon />
-                          )}
-=======
                         <Avatar sx={{ bgcolor: theme.palette.primary.main }}>
                           {log.action.charAt(0)}
->>>>>>> ca241750
                         </Avatar>
                       </ListItemAvatar>
                       <ListItemText
                         primary={
-<<<<<<< HEAD
-                          <>
-                            <Typography component="span" variant="subtitle2">
-                              {log.targetName}
-                            </Typography>
-                            <Chip 
-                              label={log.action.replace('ARTIFACT_', '').toLowerCase()}
-                              size="small"
-                              sx={{ ml: 1, height: 20, fontSize: '0.65rem' }}
-                              color={
-                                log.action === 'ARTIFACT_APPROVED' ? 'success' :
-                                log.action === 'ARTIFACT_REJECTED' ? 'error' :
-                                log.action === 'ARTIFACT_FLAGGED' ? 'warning' : 'default'
-                              }
-                              variant="outlined"
-                            />
-                          </>
-                        }
-                        secondary={
-                          log.details?.reason || 
-                          (log.action === 'ARTIFACT_APPROVED' ? 'Artifact was approved' : 'No details')
-                        }
-                        secondaryTypographyProps={{ variant: 'body2' }}
-                      />
-                    </ListItem>
-                    {index < auditLogs.length - 1 && <Divider component="li" />}
-=======
                           <Typography variant="subtitle1" component="span">
                             {log.action}: {log.targetName}
                           </Typography>
@@ -548,22 +492,13 @@
                       />
                     </ListItem>
                     {index < auditLogs.length - 1 && <Divider variant="inset" component="li" />}
->>>>>>> ca241750
                   </React.Fragment>
                 ))}
               </List>
             ) : (
-<<<<<<< HEAD
-              <Box sx={{ p: 3, textAlign: 'center' }}>
-                <Typography variant="body2" color="text.secondary">
-                  No audit logs available
-                </Typography>
-              </Box>
-=======
               <Typography variant="body2" color="text.secondary" sx={{ p: 2 }}>
                 No audit logs available.
               </Typography>
->>>>>>> ca241750
             )}
           </Box>
         </Card>
@@ -572,557 +507,6 @@
   );
 
   return (
-<<<<<<< HEAD
-    <>
-      {renderFlagDialog()}
-      {renderBulkActionDialog()}
-      {renderAuditLogs()}
-      
-      <Card elevation={0}>
-        <Box sx={{ p: 2 }}>
-          <Box sx={{ display: 'flex', justifyContent: 'space-between', alignItems: 'center', mb: 2 }}>
-            <Typography variant="h6">
-              Artifact Management
-              {filteredArtifacts.length > 0 && (
-                <Typography variant="body2" color="text.secondary" component="span" sx={{ ml: 1 }}>
-                  ({filteredArtifacts.length} artifacts)
-                </Typography>
-              )}
-            </Typography>
-            <Box sx={{ display: 'flex', gap: 1 }}>
-              <Button
-                variant="outlined"
-                startIcon={<RefreshIcon />}
-                onClick={() => window.location.reload()}
-                disabled={loading}
-              >
-                Refresh
-              </Button>
-              <Button
-                variant="outlined"
-                color="secondary"
-                startIcon={<FlagIcon />}
-                onClick={() => setShowAuditLogs(!showAuditLogs)}
-                disabled={loading}
-              >
-                {showAuditLogs ? 'Hide Logs' : 'View Logs'}
-              </Button>
-            </Box>
-          </Box>
-          
-          {/* Filters and Actions */}
-          <Box sx={{ display: 'flex', flexDirection: 'column', gap: 2, mb: 3 }}>
-            {/* Search and Filters Row */}
-            <Box sx={{ display: 'flex', gap: 2, flexWrap: 'wrap' }}>
-              <TextField
-                size="small"
-                placeholder="Search artifacts..."
-                value={searchQuery}
-                onChange={(e) => setSearchQuery(e.target.value)}
-                InputProps={{
-                  startAdornment: <SearchIcon sx={{ color: 'text.secondary', mr: 1 }} />,
-                }}
-                sx={{ minWidth: 250, flex: 1, maxWidth: 400 }}
-              />
-              
-              <FormControl variant="outlined" size="small" sx={{ minWidth: 200 }}>
-                <InputLabel>Status</InputLabel>
-                <Select
-                  value={filterStatus}
-                  onChange={(e) => setFilterStatus(e.target.value)}
-                  label="Status"
-                >
-                  {statusOptions.map((option) => (
-                    <MenuItem key={`status-${option.value}`} value={option.value}>
-                      {option.label}
-                    </MenuItem>
-                  ))}
-                </Select>
-              </FormControl>
-              
-              <FormControl variant="outlined" size="small" sx={{ minWidth: 180 }}>
-                <InputLabel>Flag Status</InputLabel>
-                <Select
-                  value={filterFlagged}
-                  onChange={(e) => setFilterFlagged(e.target.value)}
-                  label="Flag Status"
-                >
-                  {flagFilterOptions.map((option) => (
-                    <MenuItem key={`flag-${option.value}`} value={option.value}>
-                      {option.label}
-                    </MenuItem>
-                  ))}
-                </Select>
-              </FormControl>
-              
-              <Button
-                variant="outlined"
-                startIcon={<RefreshIcon />}
-                onClick={() => {
-                  setSearchQuery('');
-                  setFilterStatus('all');
-                  setFilterFlagged('all');
-                  setPage(0);
-                }}
-                sx={{ ml: 'auto' }}
-              >
-                Reset Filters
-              </Button>
-            </Box>
-            
-            {/* Bulk Actions Row */}
-            {selectedArtifacts.length > 0 && (
-              <Box sx={{ 
-                display: 'flex', 
-                gap: 2, 
-                alignItems: 'center',
-                p: 1,
-                bgcolor: 'action.hover',
-                borderRadius: 1
-              }}>
-                <Typography variant="subtitle2" sx={{ ml: 1 }}>
-                  {selectedArtifacts.length} selected
-                </Typography>
-                <Button
-                  size="small"
-                  variant="contained"
-                  color="success"
-                  startIcon={<CheckCircleIcon />}
-                  onClick={() => {
-                    setBulkAction('approve');
-                    setBulkDialogOpen(true);
-                  }}
-                >
-                  Approve
-                </Button>
-                <Button
-                  size="small"
-                  variant="outlined"
-                  color="error"
-                  startIcon={<CancelIcon />}
-                  onClick={() => {
-                    setBulkAction('reject');
-                    setBulkDialogOpen(true);
-                  }}
-                >
-                  Reject
-                </Button>
-                <Button
-                  size="small"
-                  variant="outlined"
-                  color="warning"
-                  startIcon={<FlagIcon />}
-                  onClick={() => {
-                    setBulkAction('flag');
-                    setBulkDialogOpen(true);
-                  }}
-                >
-                  Flag
-                </Button>
-                <Button
-                  size="small"
-                  color="inherit"
-                  onClick={() => setSelectedArtifacts([])}
-                  sx={{ ml: 'auto' }}
-                >
-                  Clear Selection
-                </Button>
-              </Box>
-            )}
-          </Box>
-
-          {loading ? (
-            <LinearProgress />
-          ) : (
-            <TableContainer component={Paper}>
-              <Table>
-                <TableHead>
-                  <TableRow>
-                    <TableCell padding="checkbox">
-                      <Checkbox
-                        indeterminate={
-                          selectedArtifacts.length > 0 && 
-                          selectedArtifacts.length < filteredArtifacts.length
-                        }
-                        checked={
-                          filteredArtifacts.length > 0 && 
-                          selectedArtifacts.length === filteredArtifacts.length
-                        }
-                        onChange={(e) => {
-                          if (e.target.checked) {
-                            setSelectedArtifacts(filteredArtifacts.map(art => art.id));
-                          } else {
-                            setSelectedArtifacts([]);
-                          }
-                        }}
-                        inputProps={{ 'aria-label': 'select all artifacts' }}
-                      />
-                    </TableCell>
-                    <TableCell>Artifact</TableCell>
-                    <TableCell>Description</TableCell>
-                    <TableCell>Submitted By</TableCell>
-                    <TableCell>Status</TableCell>
-                    <TableCell>Date</TableCell>
-                    <TableCell align="right">Actions</TableCell>
-                  </TableRow>
-                </TableHead>
-                <TableBody>
-                  {paginatedArtifacts.length > 0 ? (
-                    paginatedArtifacts.map((artifact) => {
-                      const isSelected = selectedArtifacts.includes(artifact.id);
-                      return (
-                        <TableRow 
-                          key={artifact.id} 
-                          hover 
-                          selected={isSelected}
-                          onClick={(e) => {
-                            // Don't trigger selection if clicking on a button or link
-                            if (e.target.closest('button, a, [role="button"]')) return;
-                            
-                            setSelectedArtifacts(prev => 
-                              prev.includes(artifact.id)
-                                ? prev.filter(id => id !== artifact.id)
-                                : [...prev, artifact.id]
-                            );
-                          }}
-                          sx={{ 
-                            cursor: 'pointer',
-                            bgcolor: artifact.flagged ? 'rgba(245, 0, 87, 0.04)' : 'inherit',
-                            '&:hover': {
-                              bgcolor: artifact.flagged 
-                                ? 'rgba(245, 0, 87, 0.08)' 
-                                : 'action.hover'
-                            }
-                          }}
-                        >
-                          <TableCell padding="checkbox" onClick={(e) => e.stopPropagation()}>
-                            <Checkbox
-                              checked={isSelected}
-                              onChange={(e) => {
-                                e.stopPropagation();
-                                setSelectedArtifacts(prev => 
-                                  prev.includes(artifact.id)
-                                    ? prev.filter(id => id !== artifact.id)
-                                    : [...prev, artifact.id]
-                                );
-                              }}
-                              onClick={(e) => e.stopPropagation()}
-                            />
-                          </TableCell>
-                          <TableCell>
-                            <Box sx={{ display: 'flex', alignItems: 'center' }}>
-                              <Box sx={{ position: 'relative', mr: 2 }}>
-                                {artifact.images?.[0] ? (
-                                  <Box 
-                                    component="img"
-                                    src={artifact.images[0]}
-                                    alt={artifact.name}
-                                    sx={{ 
-                                      width: 50, 
-                                      height: 50, 
-                                      objectFit: 'cover', 
-                                      borderRadius: 1,
-                                      opacity: artifact.status === 'rejected' ? 0.5 : 1,
-                                      filter: artifact.status === 'rejected' ? 'grayscale(80%)' : 'none'
-                                    }}
-                                  />
-                                ) : (
-                                  <Box sx={{ 
-                                    width: 50, 
-                                    height: 50, 
-                                    bgcolor: 'action.hover', 
-                                    borderRadius: 1, 
-                                    display: 'flex', 
-                                    alignItems: 'center', 
-                                    justifyContent: 'center' 
-                                  }}>
-                                    <ImageIcon color="disabled" />
-                                  </Box>
-                                )}
-                                {artifact.flagged && (
-                                  <Box 
-                                    sx={{
-                                      position: 'absolute',
-                                      top: -8,
-                                      right: -8,
-                                      bgcolor: 'warning.main',
-                                      color: 'warning.contrastText',
-                                      borderRadius: '50%',
-                                      width: 20,
-                                      height: 20,
-                                      display: 'flex',
-                                      alignItems: 'center',
-                                      justifyContent: 'center',
-                                      boxShadow: 1
-                                    }}
-                                  >
-                                    <FlagIcon sx={{ fontSize: 14 }} />
-                                  </Box>
-                                )}
-                              </Box>
-                              <Box>
-                                <Box sx={{ display: 'flex', alignItems: 'center', gap: 1 }}>
-                                  <Typography variant="subtitle2">
-                                    {artifact.name}
-                                  </Typography>
-                                  {artifact.flagged && (
-                                    <Tooltip title="Flagged for review">
-                                      <Chip 
-                                        size="small" 
-                                        label="Flagged" 
-                                        color="warning" 
-                                        variant="outlined"
-                                        sx={{ height: 20, fontSize: '0.7rem' }}
-                                      />
-                                    </Tooltip>
-                                  )}
-                                </Box>
-                                {artifact.flagReason && (
-                                  <Typography variant="caption" color="text.secondary" sx={{ display: 'block', mt: 0.5 }}>
-                                    {artifact.flagReason}
-                                  </Typography>
-                                )}
-                              </Box>
-                            </Box>
-                          </TableCell>
-                          <TableCell>
-                            <Typography variant="body2" noWrap sx={{ maxWidth: 300 }}>
-                              {artifact.description || 'No description'}
-                            </Typography>
-                          </TableCell>
-                          <TableCell>
-                            <Box sx={{ display: 'flex', alignItems: 'center' }}>
-                              <Avatar src={artifact.submitterAvatar} sx={{ width: 30, height: 30, mr: 1 }}>
-                                <PersonIcon fontSize="small" />
-                              </Avatar>
-                              <Typography variant="body2">
-                                {artifact.submittedBy || 'Unknown'}
-                              </Typography>
-                            </Box>
-                          </TableCell>
-                          <TableCell>
-                            <Chip 
-                              label={artifact.status || 'pending'}
-                              color={getStatusColor(artifact.status || 'pending')}
-                              size="small"
-                              variant="outlined"
-                            />
-                          </TableCell>
-                          <TableCell>
-                            {new Date(artifact.createdAt).toLocaleDateString()}
-                          </TableCell>
-                          <TableCell>
-                            <Typography variant="body2" color="text.secondary">
-                              {new Date(artifact.createdAt).toLocaleDateString()}
-                            </Typography>
-                          </TableCell>
-                          <TableCell align="right">
-                            <Box sx={{ display: 'flex', gap: 1, justifyContent: 'flex-end' }}>
-                              <Tooltip title="Preview">
-                                <IconButton 
-                                  size="small" 
-                                  color="primary" 
-                                  onClick={(e) => {
-                                    e.stopPropagation();
-                                    handlePreview(artifact);
-                                  }}
-                                >
-                                  <VisibilityIcon fontSize="small" />
-                                </IconButton>
-                              </Tooltip>
-                              <Tooltip title="Approve">
-                                <IconButton 
-                                  size="small" 
-                                  color="success" 
-                                  onClick={(e) => {
-                                    e.stopPropagation();
-                                    handleApprove(artifact.id);
-                                  }}
-                                  disabled={artifact.status === 'approved'}
-                                >
-                                  <CheckCircleIcon fontSize="small" />
-                                </IconButton>
-                              </Tooltip>
-                              <Tooltip title="Reject">
-                                <IconButton 
-                                  size="small" 
-                                  color="error" 
-                                  onClick={(e) => {
-                                    e.stopPropagation();
-                                    handleReject(artifact.id);
-                                  }}
-                                  disabled={artifact.status === 'rejected'}
-                                >
-                                  <CancelIcon fontSize="small" />
-                                </IconButton>
-                              </Tooltip>
-                              <Tooltip title={artifact.flagged ? 'View Flag Details' : 'Flag for Review'}>
-                                <IconButton
-                                  size="small"
-                                  color={artifact.flagged ? 'warning' : 'default'}
-                                  onClick={(e) => {
-                                    e.stopPropagation();
-                                    setSelectedArtifact(artifact);
-                                    setFlagDialogOpen(true);
-                                  }}
-                                >
-                                  <FlagIcon fontSize="small" />
-                                </IconButton>
-                              </Tooltip>
-                            </Box>
-                          </TableCell>
-                        </TableRow>
-                      )
-                    })
-                  ) : (
-                    <TableRow>
-                      <TableCell colSpan={8} align="center" sx={{ py: 4 }}>
-                        <ImageIcon sx={{ fontSize: 48, color: 'text.secondary', mb: 1 }} />
-                        <Typography>No artifacts found</Typography>
-                      </TableCell>
-                    </TableRow>
-                  )}
-                </TableBody>
-              </Table>
-              <TablePagination
-                rowsPerPageOptions={[5, 10, 25]}
-                component="div"
-                count={filteredArtifacts.length}
-                rowsPerPage={rowsPerPage}
-                page={page}
-                onPageChange={handleChangePage}
-                onRowsPerPageChange={handleChangeRowsPerPage}
-              />
-            </TableContainer>
-          )}
-        </Box>
-      </Card>
-
-      {/* View Artifact Dialog */}
-      <Dialog open={viewDialogOpen} onClose={() => setViewDialogOpen(false)} maxWidth="md" fullWidth>
-        {selectedArtifact && (
-          <>
-            <DialogTitle>
-              <Box sx={{ display: 'flex', justifyContent: 'space-between', alignItems: 'center' }}>
-                {selectedArtifact.name}
-                <Chip 
-                  label={selectedArtifact.status}
-                  color={getStatusColor(selectedArtifact.status)}
-                  size="small"
-                  sx={{ ml: 2 }}
-                />
-              </Box>
-            </DialogTitle>
-            <DialogContent dividers>
-              <Grid container spacing={3}>
-                <Grid item xs={12} md={6}>
-                  {selectedArtifact.images?.[0] ? (
-                    <Box sx={{ width: '100%', height: 300, position: 'relative' }}>
-                      <Box
-                        component="img"
-                        src={selectedArtifact.images[0]}
-                        alt={selectedArtifact.name}
-                        sx={{ width: '100%', height: '100%', objectFit: 'contain' }}
-                      />
-                    </Box>
-                  ) : (
-                    <Box sx={{ 
-                      width: '100%', 
-                      height: 300, 
-                      bgcolor: 'action.hover',
-                      display: 'flex',
-                      alignItems: 'center',
-                      justifyContent: 'center',
-                      borderRadius: 1
-                    }}>
-                      <ImageIcon sx={{ fontSize: 64, color: 'text.disabled' }} />
-                    </Box>
-                  )}
-                </Grid>
-                <Grid item xs={12} md={6}>
-                  <Typography variant="h6" gutterBottom>Details</Typography>
-                  <Divider sx={{ mb: 2 }} />
-                  
-                  <Box sx={{ mb: 2 }}>
-                    <Typography variant="subtitle2" color="text.secondary">Description</Typography>
-                    <Typography paragraph>{selectedArtifact.description || 'No description'}</Typography>
-                  </Box>
-                  
-                  <Grid container spacing={2}>
-                    <Grid item xs={6}>
-                      <Typography variant="subtitle2" color="text.secondary">Submitted By</Typography>
-                      <Box sx={{ display: 'flex', alignItems: 'center', mt: 1 }}>
-                        <Avatar src={selectedArtifact.submitterAvatar} sx={{ width: 32, height: 32, mr: 1 }}>
-                          <PersonIcon />
-                        </Avatar>
-                        <Typography>{selectedArtifact.submittedBy || 'Unknown'}</Typography>
-                      </Box>
-                    </Grid>
-                    <Grid item xs={6}>
-                      <Typography variant="subtitle2" color="text.secondary">Date</Typography>
-                      <Typography>{new Date(selectedArtifact.createdAt).toLocaleDateString()}</Typography>
-                    </Grid>
-                    {selectedArtifact.category && (
-                      <Grid item xs={6}>
-                        <Typography variant="subtitle2" color="text.secondary">Category</Typography>
-                        <Typography>{selectedArtifact.category}</Typography>
-                      </Grid>
-                    )}
-                    {selectedArtifact.museum && (
-                      <Grid item xs={6}>
-                        <Typography variant="subtitle2" color="text.secondary">Museum</Typography>
-                        <Typography>{selectedArtifact.museum}</Typography>
-                      </Grid>
-                    )}
-                  </Grid>
-                </Grid>
-              </Grid>
-            </DialogContent>
-            <DialogActions>
-              <Button onClick={() => setViewDialogOpen(false)}>Close</Button>
-              {selectedArtifact.status === 'pending' && (
-                <>
-                  <Button 
-                    color="error"
-                    onClick={() => {
-                      setViewDialogOpen(false);
-                      setRejectDialogOpen(true);
-                    }}
-                  >
-                    Reject
-                  </Button>
-                  <Button 
-                    variant="contained" 
-                    color="primary"
-                    onClick={() => handleApprove(selectedArtifact.id)}
-                  >
-                    Approve
-                  </Button>
-                </>
-              )}
-            </DialogActions>
-          </>
-        )}
-      </Dialog>
-
-      {/* Reject Dialog */}
-      <Dialog open={rejectDialogOpen} onClose={() => setRejectDialogOpen(false)}>
-        <DialogTitle>Reject Artifact</DialogTitle>
-        <DialogContent>
-          <Typography gutterBottom>
-            Are you sure you want to reject this artifact? Please provide a reason.
-          </Typography>
-          <TextField
-            autoFocus
-            margin="dense"
-            label="Reason for rejection"
-            fullWidth
-            multiline
-            rows={4}
-            variant="outlined"
-            value={rejectReason}
-            onChange={(e) => setRejectReason(e.target.value)}
-=======
     <Paper sx={{ p: 3, mb: 3 }}>
       <Box display="flex" justifyContent="space-between" alignItems="center" mb={2}>
         <Typography variant="h5" component="h2" fontWeight="bold">
@@ -1367,43 +751,16 @@
             value={rejectReason}
             onChange={(e) => setRejectReason(e.target.value)}
             helperText="Please provide a clear reason for rejecting this artifact."
->>>>>>> ca241750
           />
         </DialogContent>
         <DialogActions>
           <Button onClick={() => setRejectDialogOpen(false)}>Cancel</Button>
-<<<<<<< HEAD
-          <Button 
-            onClick={handleReject} 
-            color="error"
-            variant="contained"
-            disabled={!rejectReason.trim()}
-          >
-=======
           <Button onClick={handleReject} color="error" variant="contained">
->>>>>>> ca241750
             Reject
           </Button>
         </DialogActions>
       </Dialog>
 
-<<<<<<< HEAD
-      {/* Snackbar */}
-      <Snackbar
-        open={snackbar.open}
-        autoHideDuration={6000}
-        onClose={() => setSnackbar({ ...snackbar, open: false })}
-      >
-        <Alert 
-          onClose={() => setSnackbar({ ...snackbar, open: false })} 
-          severity={snackbar.severity}
-          sx={{ width: '100%' }}
-        >
-          {snackbar.message}
-        </Alert>
-      </Snackbar>
-    </>
-=======
       {renderFlagDialog()}
       {renderBulkActionDialog()}
 
@@ -1413,7 +770,6 @@
         </Alert>
       </Snackbar>
     </Paper>
->>>>>>> ca241750
   );
 };
 
