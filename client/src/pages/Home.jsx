import React, { useState, useEffect } from 'react';
import { Link, useNavigate } from 'react-router-dom';
import { Search, Eye, Bot, Video, MapPin, BookOpen, Star, Users, Globe, Calendar, ArrowRight, Play, Sparkles, Shield, Award } from 'lucide-react';
import heroBg from '../assets/hero-bg.jpg';
import obeliskHero from '../assets/obelisk-hero.jpg';
import artifacts from '../assets/artifacts.jpg';
import architecture from '../assets/architecture.jpg';
import culture from '../assets/culture.jpg';
import lucybone from '../assets/Lucy-Bone.jpg';
import Aitour from '../assets/Ai-tour.jpg';
import museum from '../assets/museum.jpg';
import virtualTour from '../assets/virtual-tour.jpg';
import VirtualMuseumButton from '../components/virtual-museum/VirtualMuseumButton';

const Home = () => {
  const navigate = useNavigate();
  const [searchQuery, setSearchQuery] = useState('');
  const [stats, setStats] = useState({
    artifacts: 500,
    museums: 50,
    sites: 25,
    visitors: 10000
  });

  // Animate stats on component mount
  useEffect(() => {
    const animateStats = () => {
      let progress = 0;
      const targetStats = { artifacts: 500, museums: 50, sites: 25, visitors: 10000 };
      const interval = setInterval(() => {
        progress += 0.02;
        if (progress >= 1) {
          setStats(targetStats);
          clearInterval(interval);
        } else {
          setStats({
            artifacts: Math.floor(targetStats.artifacts * progress),
            museums: Math.floor(targetStats.museums * progress),
            sites: Math.floor(targetStats.sites * progress),
            visitors: Math.floor(targetStats.visitors * progress)
          });
        }
      }, 50);
    };
    
    animateStats();
  }, []);

  const handleSearch = (e) => {
    e.preventDefault();
    if (searchQuery.trim()) {
      navigate(`/virtual-museum?search=${encodeURIComponent(searchQuery)}`);
    }
  };

  const handleStartExploring = () => {
    navigate('/virtual-museum');
  };

  const handleExploreVirtualMuseum = () => {
    navigate('/virtual-museum');
  };

  const handleExploreTours = () => {
    navigate('/tours');
  };

  const handleExploreMap = () => {
    navigate('/map');
  };

  const handleReadArticle = (articleType) => {
    // For now, navigate to virtual museum with a filter
    // In a real app, these would go to specific article pages
    navigate('/virtual-museum?category=' + articleType);
  };

  return (
    <div className="min-h-screen">
      {/* Modern Hero Section */}
      <section className="bg-background relative overflow-hidden py-16 lg:py-24">
        <div className="max-w-7xl mx-auto px-4 sm:px-6 lg:px-8 relative z-10">
          <div className="grid grid-cols-1 lg:grid-cols-2 gap-8 lg:gap-16 items-center">
            
            {/* Left Side - Content */}
            <div className="space-y-6 lg:space-y-8 order-2 lg:order-1">
              {/* Badge */}
              <div className="inline-flex items-center bg-primary/10 text-primary rounded-full px-4 py-2">
                <Sparkles className="w-4 h-4 mr-2" />
                <span className="text-sm font-semibold">Discover Ethiopia's Digital Heritage</span>
              </div>

              {/* Main Heading */}
              <div>
                <h1 className="text-4xl sm:text-5xl lg:text-6xl xl:text-7xl font-bold mb-4 lg:mb-6 leading-tight">
                  <span className="block text-foreground mb-1 lg:mb-2">
                    Explore
                  </span>
                  <span className="block bg-gradient-to-r from-primary via-secondary to-accent bg-clip-text text-transparent">
                    Ethiopia's
                  </span>
                  <span className="block text-foreground">
                    Rich Heritage
                  </span>
                </h1>
                
                {/* Subtitle */}
                <p className="text-lg sm:text-xl lg:text-2xl text-muted-foreground leading-relaxed mb-6 lg:mb-8">
                  Immerse yourself in cutting-edge 360° virtual experiences of ancient artifacts, 
                  sacred sites, and cultural treasures. Join live tours with AI guidance.
                </p>
              </div>

              {/* CTA Buttons - Virtual Museum Prominently Featured */}
              <div className="space-y-6">
                
                {/* Heritage Map - Secondary Feature */}
                
                {/* Additional Action Button */}
                <div className="flex justify-center">
                  <button 
                    onClick={handleStartExploring}
                    className="bg-muted text-muted-foreground px-6 py-3 rounded-xl font-medium hover:bg-muted/80 transition-colors flex items-center justify-center border border-border"
                  >
                    <Play className="w-4 h-4 mr-2" />
                    Explore All Features
                    <ArrowRight className="w-4 h-4 ml-2" />
                  </button>
                </div>
              </div>
            </div>

            {/* Right Side - Modern Informal Image Grid - Hidden on small devices */}
            <div className="relative order-1 lg:order-2 hidden md:block">
              <div className="grid grid-cols-12 grid-rows-12 gap-3 h-[500px]">
                {/* Main obelisk image - offset and rotated */}
                <div className="col-span-7 row-span-8 relative transform rotate-2 hover:rotate-0 transition-transform duration-300">
                  <img 
                    src={obeliskHero} 
                    alt="Ancient Ethiopian Obelisk in Aksum" 
                    className="w-full h-full object-cover rounded-3xl shadow-2xl"
                  />
                  <div className="absolute inset-0 bg-gradient-to-t from-black/40 to-transparent rounded-3xl"></div>
                  <div className="absolute bottom-6 left-6 text-white">
                    <h3 className="text-lg font-bold mb-1">Ancient Obelisks</h3>
                    <p className="text-white/80 text-sm">Aksum's towering monuments</p>
                  </div>
                </div>
                
                {/* Architecture image - smaller, positioned uniquely */}
                <div className="col-span-5 row-span-6 col-start-8 row-start-2 relative transform -rotate-1 hover:rotate-0 transition-transform duration-300">
                  <img 
                    src={architecture} 
                    alt="Rock-hewn Churches of Lalibela" 
                    className="w-full h-full object-cover rounded-2xl shadow-lg"
                  />
                  <div className="absolute inset-0 bg-gradient-to-t from-black/30 to-transparent rounded-2xl"></div>
                  <div className="absolute bottom-3 left-3 text-white">
                    <h4 className="font-semibold text-sm">Rock Churches</h4>
                  </div>
                </div>
                
                {/* Culture image - bottom positioned */}
                <div className="col-span-6 row-span-4 col-start-1 row-start-9 relative transform rotate-1 hover:rotate-0 transition-transform duration-300">
                  <img 
                    src={culture} 
                    alt="Ethiopian Cultural Heritage and Traditions" 
                    className="w-full h-full object-cover rounded-2xl shadow-lg"
                  />
                  <div className="absolute inset-0 bg-gradient-to-t from-black/30 to-transparent rounded-2xl"></div>
                  <div className="absolute bottom-3 left-3 text-white">
                    <h4 className="font-semibold text-sm">Living Culture</h4>
                  </div>
                </div>
                
                {/* Small artifacts accent image */}
                <div className="col-span-4 row-span-3 col-start-8 row-start-10 relative transform rotate-3 hover:rotate-0 transition-transform duration-300">
                  <img 
                    src={artifacts} 
                    alt="Ethiopian Artifacts" 
                    className="w-full h-full object-cover rounded-xl shadow-md"
                  />
                  <div className="absolute inset-0 bg-gradient-to-t from-black/20 to-transparent rounded-xl"></div>
                </div>
              </div>
              
              {/* Floating Stats Cards */}
              <div className="absolute -top-4 -left-4 bg-card border border-border rounded-xl p-3 shadow-lg">
                <div className="text-center">
                  <div className="text-xl font-bold text-primary">500+</div>
                  <div className="text-xs text-muted-foreground">Artifacts</div>
                </div>
              </div>
              
              <div className="absolute -bottom-4 -right-4 bg-card border border-border rounded-xl p-3 shadow-lg">
                <div className="text-center">
                  <div className="text-xl font-bold text-secondary">3000</div>
                  <div className="text-xs text-muted-foreground">Years History</div>
                </div>
              </div>
            </div>
          </div>
        </div>
      </section>

      {/* Search Section */}
      <section className="py-16 bg-gradient-to-b from-background to-muted/30">
        <div className="max-w-4xl mx-auto px-4 text-center">
          <h2 className="text-3xl font-bold text-foreground mb-8">
            What would you like to explore today?
          </h2>
          <form onSubmit={handleSearch} className="relative max-w-2xl mx-auto">
            <Search className="absolute left-6 top-1/2 transform -translate-y-1/2 text-muted-foreground h-6 w-6" />
            <input
              type="text"
              value={searchQuery}
              onChange={(e) => setSearchQuery(e.target.value)}
              placeholder="Search artifacts, sites, museums, or cultural events..."
              className="w-full pl-16 pr-32 py-6 rounded-2xl text-lg bg-card border border-border focus:ring-4 focus:ring-primary/20 focus:border-primary transition-all duration-300 shadow-lg"
            />
            <button 
              type="submit"
              className="absolute right-3 top-3 bg-primary text-primary-foreground px-8 py-3 rounded-xl font-semibold hover:bg-primary/90 transition-colors"
            >
              Explore
            </button>
          </form>
        </div>
      </section>

<<<<<<< HEAD
      {/* Education & Learning Section */}
      <section className="py-20 bg-gradient-to-br from-accent/5 via-primary/5 to-secondary/5">
        <div className="max-w-7xl mx-auto px-4 sm:px-6 lg:px-8">
          <div className="text-center mb-16">
            <div className="inline-flex items-center bg-accent/10 text-accent rounded-full px-4 py-2 mb-4">
              <BookOpen className="w-4 h-4 mr-2" />
              <span className="text-sm font-semibold">Ethiopian Heritage Education</span>
            </div>
            <h2 className="text-4xl md:text-5xl font-bold text-foreground mb-6">
              Learn Ethiopia's Rich Heritage
            </h2>
            <p className="text-xl text-muted-foreground max-w-3xl mx-auto mb-8">
              Immerse yourself in interactive courses, expert-guided lessons, and comprehensive resources 
              that bring thousands of years of Ethiopian history and culture to life.
            </p>
            <div className="flex flex-col sm:flex-row gap-4 justify-center">
              <Link to="/learning">
                <button className="bg-accent text-accent-foreground px-8 py-4 rounded-xl text-lg font-semibold hover:bg-accent/90 transition-colors flex items-center justify-center">
                  <BookOpen className="w-5 h-5 mr-2" />
                  Start Learning Today
                </button>
              </Link>
              <Link to="/virtual-museum">
                <button className="border-2 border-accent/30 text-foreground px-8 py-4 rounded-xl text-lg font-semibold hover:bg-accent/10 transition-colors flex items-center justify-center">
                  <Eye className="w-5 h-5 mr-2" />
                  Explore Virtual Museum
                </button>
              </Link>
            </div>
          </div>

          <div className="grid grid-cols-1 md:grid-cols-3 gap-8 mb-16">
            {/* Interactive Courses */}
            <div className="bg-card rounded-3xl p-8 border border-border hover:shadow-2xl transition-all duration-500 hover:-translate-y-2">
              <div className="w-16 h-16 bg-accent/10 rounded-2xl flex items-center justify-center mb-6">
                <Play className="w-8 h-8 text-accent" />
              </div>
              <h3 className="text-2xl font-bold text-card-foreground mb-4">Interactive Courses</h3>
              <p className="text-muted-foreground mb-6 leading-relaxed">
                Explore Ethiopian history, culture, and archaeology through engaging multimedia courses designed for all learning levels.
              </p>
              <div className="flex items-center justify-between">
                <span className="text-sm font-semibold text-accent">15+ Courses Available</span>
                <Link to="/learning">
                  <ArrowRight className="w-5 h-5 text-primary hover:text-primary/80 transition-colors" />
                </Link>
              </div>
            </div>

            {/* Expert Guidance */}
            <div className="bg-card rounded-3xl p-8 border border-border hover:shadow-2xl transition-all duration-500 hover:-translate-y-2">
              <div className="w-16 h-16 bg-primary/10 rounded-2xl flex items-center justify-center mb-6">
                <Users className="w-8 h-8 text-primary" />
              </div>
              <h3 className="text-2xl font-bold text-card-foreground mb-4">Expert Guidance</h3>
              <p className="text-muted-foreground mb-6 leading-relaxed">
                Learn from renowned archaeologists, historians, and cultural experts who share their knowledge and insights.
              </p>
              <div className="flex items-center justify-between">
                <span className="text-sm font-semibold text-primary">World-Class Educators</span>
                <Link to="/learning">
                  <ArrowRight className="w-5 h-5 text-primary hover:text-primary/80 transition-colors" />
                </Link>
              </div>
            </div>

            {/* Progress Tracking */}
            <div className="bg-card rounded-3xl p-8 border border-border hover:shadow-2xl transition-all duration-500 hover:-translate-y-2">
              <div className="w-16 h-16 bg-secondary/10 rounded-2xl flex items-center justify-center mb-6">
                <Award className="w-8 h-8 text-secondary" />
              </div>
              <h3 className="text-2xl font-bold text-card-foreground mb-4">Progress Tracking</h3>
              <p className="text-muted-foreground mb-6 leading-relaxed">
                Track your learning journey, earn achievements, and showcase your knowledge of Ethiopian heritage and culture.
              </p>
              <div className="flex items-center justify-between">
                <span className="text-sm font-semibold text-secondary">Personalized Learning</span>
                <Link to="/learning">
                  <ArrowRight className="w-5 h-5 text-primary hover:text-primary/80 transition-colors" />
                </Link>
              </div>
            </div>
          </div>

          {/* Learning Statistics */}
          <div className="bg-card/50 backdrop-blur-sm rounded-3xl p-8 border border-border">
            <div className="grid grid-cols-1 md:grid-cols-4 gap-8 text-center">
              <div>
                <div className="text-4xl font-bold text-accent mb-2">5,000+</div>
                <div className="text-muted-foreground">Active Learners</div>
              </div>
              <div>
                <div className="text-4xl font-bold text-primary mb-2">15+</div>
                <div className="text-muted-foreground">Expert Courses</div>
              </div>
              <div>
                <div className="text-4xl font-bold text-secondary mb-2">50+</div>
                <div className="text-muted-foreground">Learning Modules</div>
              </div>
              <div>
                <div className="text-4xl font-bold text-accent mb-2">95%</div>
                <div className="text-muted-foreground">Satisfaction Rate</div>
              </div>
            </div>
          </div>
        </div>
      </section>

=======
>>>>>>> d7f6e0de
      {/* Revolutionary Heritage Experience */}
      <section className="py-20 bg-background">
        <div className="max-w-7xl mx-auto px-4 sm:px-6 lg:px-8">
          <div className="text-center mb-16">
            <div className="inline-flex items-center bg-primary/10 text-primary rounded-full px-4 py-2 mb-4">
              <Sparkles className="w-4 h-4 mr-2" />
              <span className="text-sm font-semibold">Revolutionary Technology</span>
            </div>
            <h2 className="text-4xl md:text-5xl font-bold text-foreground mb-6">
              Heritage Experience Reimagined
            </h2>
            <p className="text-xl text-muted-foreground max-w-3xl mx-auto">
              Cutting-edge technology meets ancient wisdom. Discover how we're transforming 
              cultural preservation and education through innovation.
            </p>
          </div>

          <div className="grid grid-cols-1 md:grid-cols-3 gap-8">
            {/* Immersive 3D & AR/VR */}
            <div className="group bg-card rounded-3xl overflow-hidden border border-border hover:shadow-2xl hover:shadow-primary/10 transition-all duration-500 hover:-translate-y-2">
              <div className="relative h-64 overflow-hidden">
                <img 
                  src={architecture} 
                  alt="Virtual 3D Museum - Lalibela Churches" 
                  className="w-full h-full object-cover group-hover:scale-110 transition-transform duration-500"
                />
                <div className="absolute inset-0 bg-gradient-to-t from-black/60 via-black/20 to-transparent"></div>
                <div className="absolute bottom-4 left-4">
                  <div className="w-12 h-12 bg-primary/90 backdrop-blur-sm rounded-xl flex items-center justify-center">
                    <Eye className="w-6 h-6 text-white" />
                  </div>
                </div>
              </div>
              <div className="p-8">
                <h3 className="text-2xl font-bold text-card-foreground mb-4">Virtual 3D Museum</h3>
                <p className="text-muted-foreground mb-6 leading-relaxed">
                  Experience artifacts and heritage sites in stunning 3D detail with virtual and augmented 
                  reality support. Walk through ancient temples and examine artifacts up close.
                </p>
                <button 
                  onClick={handleExploreVirtualMuseum}
                  className="text-primary font-semibold hover:text-primary/80 transition-colors flex items-center group-hover:translate-x-2 transition-transform duration-300"
                >
                  Explore Feature
                  <ArrowRight className="ml-2 w-4 h-4" />
                </button>
              </div>
            </div>

            {/* AI Heritage Assistant */}
            <div className="group bg-card rounded-3xl overflow-hidden border border-border hover:shadow-2xl hover:shadow-secondary/10 transition-all duration-500 hover:-translate-y-2">
              <div className="relative h-64 overflow-hidden">
                <div className="w-full h-full bg-gradient-to-br from-secondary/20 via-primary/10 to-accent/20 flex items-center justify-center relative">
                  <div className="absolute inset-0" style={{
                    backgroundImage: `url(${Aitour})`,
                    backgroundSize: 'cover',
                    backgroundPosition: 'center',
                    opacity: 0.3
                  }}></div>
                  <div className="relative z-10 flex items-center space-x-4">
                    <div className="w-16 h-16 bg-secondary/90 rounded-2xl flex items-center justify-center">
                      <Bot className="w-8 h-8 text-white" />
                    </div>
                    <div className="text-secondary font-bold text-xl">AI + Heritage</div>
                  </div>
                </div>
                <div className="absolute bottom-4 left-4">
                  <div className="w-12 h-12 bg-secondary/90 backdrop-blur-sm rounded-xl flex items-center justify-center">
                    <Bot className="w-6 h-6 text-white" />
                  </div>
                </div>
              </div>
              <div className="p-8">
                <h3 className="text-2xl font-bold text-card-foreground mb-4">AI Heritage Assistant</h3>
                <p className="text-muted-foreground mb-6 leading-relaxed">
                  Get personalized guidance and detailed information about Ethiopian culture and history 
                  in multiple languages. Your intelligent companion for heritage exploration.
                </p>
                <button 
                  onClick={handleExploreVirtualMuseum}
                  className="text-primary font-semibold hover:text-primary/80 transition-colors flex items-center group-hover:translate-x-2 transition-transform duration-300"
                >
                  Explore Feature
                  <ArrowRight className="ml-2 w-4 h-4" />
                </button>
              </div>
            </div>

            {/* Live Virtual Tours */}
            <div className="group bg-card rounded-3xl overflow-hidden border border-border hover:shadow-2xl hover:shadow-accent/10 transition-all duration-500 hover:-translate-y-2">
              <div className="relative h-64 overflow-hidden">
                <img 
                  src={virtualTour} 
                  alt="Live Virtual Cultural Tours" 
                  className="w-full h-full object-cover group-hover:scale-110 transition-transform duration-500"
                />
                <div className="absolute inset-0 bg-gradient-to-t from-black/60 via-black/20 to-transparent"></div>
                <div className="absolute bottom-4 left-4">
                  <div className="w-12 h-12 bg-accent/90 backdrop-blur-sm rounded-xl flex items-center justify-center">
                    <Video className="w-6 h-6 text-white" />
                  </div>
                </div>
              </div>
              <div className="p-8">
                <h3 className="text-2xl font-bold text-card-foreground mb-4">Live Virtual Tours</h3>
                <p className="text-muted-foreground mb-6 leading-relaxed">
                  Join expert-guided live tours of museums, archaeological sites, and cultural celebrations 
                  from anywhere in the world. Interactive and engaging experiences.
                </p>
                <button className="text-primary font-semibold hover:text-primary/80 transition-colors flex items-center group-hover:translate-x-2 transition-transform duration-300">
                  Explore Feature
                  <ArrowRight className="ml-2 w-4 h-4" />
                </button>
              </div>
            </div>
          </div>
        </div>
      </section>

      {/* Additional Features */}
      <section className="py-20 bg-muted/30">
        <div className="max-w-7xl mx-auto px-4 sm:px-6 lg:px-8">
          <div className="grid grid-cols-1 md:grid-cols-3 gap-8">
            {/* Interactive Heritage Map */}
            <div className="group bg-card rounded-3xl overflow-hidden border border-border hover:shadow-2xl transition-all duration-500 hover:-translate-y-2">
              <div className="h-48 bg-gradient-to-br from-primary/20 to-secondary/20 flex items-center justify-center relative overflow-hidden">
                <MapPin className="w-16 h-16 text-primary group-hover:scale-110 transition-transform duration-300" />
                <div className="absolute inset-0 bg-gradient-to-br from-transparent to-primary/10 group-hover:from-primary/5 transition-all duration-300"></div>
              </div>
              <div className="p-6">
                <h3 className="text-xl font-bold text-card-foreground mb-3">Interactive Heritage Map</h3>
                <p className="text-muted-foreground mb-4 leading-relaxed">
                  Explore Ethiopia's heritage sites on an interactive map with detailed information and virtual visits.
                </p>
                <button className="text-primary font-semibold hover:text-primary/80 transition-colors flex items-center group-hover:translate-x-2 transition-transform duration-300">
                  Explore Feature
                  <ArrowRight className="ml-2 w-4 h-4" />
                </button>
              </div>
            </div>

            {/* Multilingual Access */}
            <div className="group bg-card rounded-3xl overflow-hidden border border-border hover:shadow-2xl transition-all duration-500 hover:-translate-y-2">
              <div className="h-48 bg-gradient-to-br from-secondary/20 to-accent/20 flex items-center justify-center relative overflow-hidden">
                <Globe className="w-16 h-16 text-secondary group-hover:scale-110 transition-transform duration-300" />
                <div className="absolute inset-0 bg-gradient-to-br from-transparent to-secondary/10 group-hover:from-secondary/5 transition-all duration-300"></div>
              </div>
              <div className="p-6">
                <h3 className="text-xl font-bold text-card-foreground mb-3">Multilingual Access</h3>
                <p className="text-muted-foreground mb-4 leading-relaxed">
                  Access content in English, Amharic, and Afaan Oromoo to preserve linguistic diversity.
                </p>
                <button className="text-primary font-semibold hover:text-primary/80 transition-colors flex items-center group-hover:translate-x-2 transition-transform duration-300">
                  Explore Feature
                  <ArrowRight className="ml-2 w-4 h-4" />
                </button>
              </div>
            </div>

            {/* Educational Resources */}
            <div className="group bg-card rounded-3xl overflow-hidden border border-border hover:shadow-2xl transition-all duration-500 hover:-translate-y-2">
              <div className="h-48 bg-gradient-to-br from-accent/20 to-primary/20 flex items-center justify-center relative overflow-hidden">
                <BookOpen className="w-16 h-16 text-accent group-hover:scale-110 transition-transform duration-300" />
                <div className="absolute inset-0 bg-gradient-to-br from-transparent to-accent/10 group-hover:from-accent/5 transition-all duration-300"></div>
              </div>
              <div className="p-6">
                <h3 className="text-xl font-bold text-card-foreground mb-3">Educational Resources</h3>
                <p className="text-muted-foreground mb-4 leading-relaxed">
                  Comprehensive learning materials for students, educators, and researchers studying Ethiopian heritage.
                </p>
<<<<<<< HEAD
                <Link to="/learning">
                  <button className="text-primary font-semibold hover:text-primary/80 transition-colors flex items-center group-hover:translate-x-2 transition-transform duration-300">
                    Start Learning
                    <ArrowRight className="ml-2 w-4 h-4" />
                  </button>
                </Link>
=======
                <button className="text-primary font-semibold hover:text-primary/80 transition-colors flex items-center group-hover:translate-x-2 transition-transform duration-300">
                  Explore Feature
                  <ArrowRight className="ml-2 w-4 h-4" />
                </button>
>>>>>>> d7f6e0de
              </div>
            </div>
          </div>
        </div>
      </section>

      {/* Statistics Section */}
      <section className="py-20 bg-primary text-primary-foreground relative overflow-hidden">
        {/* Background Pattern */}
        <div className="absolute inset-0 opacity-10">
          <div className="absolute top-10 left-10 w-32 h-32 border border-current rounded-full"></div>
          <div className="absolute bottom-20 right-20 w-24 h-24 border border-current rounded-full"></div>
          <div className="absolute top-1/2 left-1/4 w-16 h-16 border border-current rounded-full"></div>
        </div>

        <div className="max-w-7xl mx-auto px-4 sm:px-6 lg:px-8 relative">
          <div className="text-center mb-16">
            <div className="inline-flex items-center bg-primary-foreground/10 text-primary-foreground rounded-full px-4 py-2 mb-4">
              <Award className="w-4 h-4 mr-2" />
              <span className="text-sm font-semibold">Impact & Reach</span>
            </div>
            <h2 className="text-4xl md:text-5xl font-bold mb-6">
              Preserving Heritage at Scale
            </h2>
            <p className="text-xl text-primary-foreground/80 max-w-3xl mx-auto">
              Our platform continues to grow, bringing Ethiopian heritage to global audiences and fostering a deeper appreciation for its rich history.
            </p>
          </div>

          <div className="grid grid-cols-1 md:grid-cols-4 gap-8 text-center">
            <div className="p-6 bg-primary-foreground/10 rounded-2xl backdrop-blur-sm border border-primary-foreground/20">
              <div className="text-5xl font-bold mb-2">500+</div>
              <div className="text-lg text-primary-foreground/80">Heritage Artifacts</div>
              <p className="text-sm text-primary-foreground/60 mt-1">Digitally preserved with 3D scanning</p>
            </div>
            <div className="p-6 bg-primary-foreground/10 rounded-2xl backdrop-blur-sm border border-primary-foreground/20">
              <div className="text-5xl font-bold mb-2">50+</div>
              <div className="text-lg text-primary-foreground/80">Partner Museums</div>
              <p className="text-sm text-primary-foreground/60 mt-1">Across Ethiopia collaborating</p>
            </div>
            <div className="p-6 bg-primary-foreground/10 rounded-2xl backdrop-blur-sm border border-primary-foreground/20">
              <div className="text-5xl font-bold mb-2">25+</div>
              <div className="text-lg text-primary-foreground/80">Heritage Sites</div>
              <p className="text-sm text-primary-foreground/60 mt-1">UNESCO and national sites mapped</p>
            </div>
            <div className="p-6 bg-primary-foreground/10 rounded-2xl backdrop-blur-sm border border-primary-foreground/20">
              <div className="text-5xl font-bold mb-2">10K+</div>
              <div className="text-lg text-primary-foreground/80">Monthly Visitors</div>
              <p className="text-sm text-primary-foreground/60 mt-1">Learning about Ethiopian culture</p>
            </div>
          </div>
        </div>
      </section>

      {/* Latest from Ethiopian Heritage */}
      <section className="py-20 bg-background">
        <div className="max-w-7xl mx-auto px-4 sm:px-6 lg:px-8">
          <div className="text-center mb-16">
            <div className="inline-flex items-center bg-secondary/10 text-secondary rounded-full px-4 py-2 mb-4">
              <Calendar className="w-4 h-4 mr-2" />
              <span className="text-sm font-semibold">Latest Updates</span>
            </div>
            <h2 className="text-4xl md:text-5xl font-bold text-foreground mb-6">
              Latest from Ethiopian Heritage
            </h2>
            <p className="text-xl text-muted-foreground max-w-3xl mx-auto">
              Discover new artifacts, virtual exhibitions, and cultural insights.
            </p>
          </div>

          <div className="grid grid-cols-1 md:grid-cols-3 gap-8">
            {/* Article 1 */}
            <div className="group bg-card rounded-3xl overflow-hidden border border-border hover:shadow-2xl transition-all duration-500 hover:-translate-y-2">
              <img src={artifacts} alt="Ancient Ge'ez Manuscripts" className="w-full h-64 object-cover" />
              <div className="p-6">
                <h3 className="text-xl font-bold text-card-foreground mb-3">Ancient Ge'ez Manuscripts Digitized</h3>
                <p className="text-muted-foreground mb-4 leading-relaxed">
                  Over 200 ancient manuscripts from Lalibela monasteries now available in high-resolution 3D format.
                </p>
                <button className="text-primary font-semibold hover:text-primary/80 transition-colors flex items-center group-hover:translate-x-2 transition-transform duration-300">
                  Read More
                  <ArrowRight className="ml-2 w-4 h-4" />
                </button>
              </div>
            </div>

            {/* Article 2 */}
            <div className="group bg-card rounded-3xl overflow-hidden border border-border hover:shadow-2xl transition-all duration-500 hover:-translate-y-2">
              <img src={museum} alt="Virtual National Museum Tours" className="w-full h-64 object-cover" />
              <div className="p-6">
                <h3 className="text-xl font-bold text-card-foreground mb-3">Virtual National Museum Tours</h3>
                <p className="text-muted-foreground mb-4 leading-relaxed">
                  Explore Ethiopia's National Museum collections through immersive virtual tours showcasing artifacts and exhibitions.
                </p>
                <button className="text-primary font-semibold hover:text-primary/80 transition-colors flex items-center group-hover:translate-x-2 transition-transform duration-300">
                  Take Tour
                  <ArrowRight className="ml-2 w-4 h-4" />
                </button>
              </div>
            </div>

            {/* Article 3 */}
            <div className="group bg-card rounded-3xl overflow-hidden border border-border hover:shadow-2xl transition-all duration-500 hover:-translate-y-2">
              <img src={lucybone} alt="Aksum Archaeological Discoveries" className="w-full h-64 object-cover" />
              <div className="p-6">
                <h3 className="text-xl font-bold text-card-foreground mb-3">Aksum Archaeological Discoveries</h3>
                <p className="text-muted-foreground mb-4 leading-relaxed">
                  New archaeological findings from Aksum reveal insights into ancient Ethiopian civilization and trade routes.
                </p>
                <button className="text-primary font-semibold hover:text-primary/80 transition-colors flex items-center group-hover:translate-x-2 transition-transform duration-300">
                  Discover More
                  <ArrowRight className="ml-2 w-4 h-4" />
                </button>
              </div>
            </div>
          </div>
        </div>
      </section>

      {/* About Us Section */}
      <section data-section="about" className="py-20 bg-gradient-to-br from-background via-muted/20 to-background">
        <div className="max-w-7xl mx-auto px-4 sm:px-6 lg:px-8">
          <div className="grid grid-cols-1 lg:grid-cols-2 gap-16 items-center">
            <div>
              <div className="inline-flex items-center bg-primary/10 text-primary rounded-full px-4 py-2 mb-6">
                <Shield className="w-4 h-4 mr-2" />
                <span className="text-sm font-semibold">About EthioHeritage360</span>
              </div>
              <h2 className="text-4xl md:text-5xl font-bold text-foreground mb-6">
                Preserving Ethiopia's Legacy for Future Generations
              </h2>
              <p className="text-xl text-muted-foreground mb-8 leading-relaxed">
                EthioHeritage360 is Ethiopia's premier digital heritage platform, dedicated to preserving, 
                promoting, and sharing the rich cultural heritage of Ethiopia through cutting-edge technology 
                and immersive experiences.
              </p>
              
              <div className="space-y-6 mb-8">
                <div className="flex items-start">
                  <div className="w-12 h-12 bg-primary/10 rounded-xl flex items-center justify-center mr-4 flex-shrink-0">
                    <Globe className="w-6 h-6 text-primary" />
                  </div>
                  <div>
                    <h3 className="text-lg font-semibold text-foreground mb-2">Global Accessibility</h3>
                    <p className="text-muted-foreground">
                      Making Ethiopian heritage accessible to people worldwide through virtual experiences 
                      and multilingual content.
                    </p>
                  </div>
                </div>
                
                <div className="flex items-start">
                  <div className="w-12 h-12 bg-secondary/10 rounded-xl flex items-center justify-center mr-4 flex-shrink-0">
                    <Award className="w-6 h-6 text-secondary" />
                  </div>
                  <div>
                    <h3 className="text-lg font-semibold text-foreground mb-2">Cultural Preservation</h3>
                    <p className="text-muted-foreground">
                      Using advanced 3D scanning and digital archiving to preserve artifacts and sites 
                      for future generations.
                    </p>
                  </div>
                </div>
                
                <div className="flex items-start">
                  <div className="w-12 h-12 bg-accent/10 rounded-xl flex items-center justify-center mr-4 flex-shrink-0">
                    <Users className="w-6 h-6 text-accent" />
                  </div>
                  <div>
                    <h3 className="text-lg font-semibold text-foreground mb-2">Community Engagement</h3>
                    <p className="text-muted-foreground">
                      Connecting museums, educators, researchers, and heritage enthusiasts in a 
                      collaborative digital ecosystem.
                    </p>
                  </div>
                </div>
              </div>
            </div>
            
            <div className="relative">
              <div className="relative rounded-3xl overflow-hidden shadow-2xl">
                <img 
                  src={architecture} 
                  alt="Ethiopian Heritage Architecture" 
                  className="w-full h-96 object-cover"
                />
                <div className="absolute inset-0 bg-gradient-to-t from-black/40 to-transparent"></div>
                <div className="absolute bottom-6 left-6 right-6 text-white">
                  <h3 className="text-2xl font-bold mb-2">Ancient Rock-Hewn Churches</h3>
                  <p className="text-white/90">Lalibela's architectural marvels preserved in stunning detail</p>
                </div>
              </div>
              
              {/* Floating Stats */}
              <div className="absolute -top-8 -right-8 bg-card border border-border rounded-2xl p-6 shadow-xl">
                <div className="text-center">
                  <div className="text-3xl font-bold text-primary mb-1">1000+</div>
                  <div className="text-sm text-muted-foreground">Years of History</div>
                </div>
              </div>
              
              <div className="absolute -bottom-8 -left-8 bg-card border border-border rounded-2xl p-6 shadow-xl">
                <div className="text-center">
                  <div className="text-3xl font-bold text-secondary mb-1">9</div>
                  <div className="text-sm text-muted-foreground">UNESCO Sites</div>
                </div>
              </div>
            </div>
          </div>
        </div>
      </section>

      {/* Our Mission & Vision */}
      <section className="py-20 bg-primary text-primary-foreground relative overflow-hidden">
        <div className="absolute inset-0 opacity-10">
          <div className="absolute top-20 left-20 w-40 h-40 border border-current rounded-full animate-pulse"></div>
          <div className="absolute bottom-32 right-32 w-32 h-32 border border-current rounded-full animate-bounce"></div>
          <div className="absolute top-1/2 left-1/2 transform -translate-x-1/2 -translate-y-1/2 w-24 h-24 border border-current rounded-full animate-ping"></div>
        </div>
        
        <div className="max-w-7xl mx-auto px-4 sm:px-6 lg:px-8 relative">
          <div className="text-center mb-16">
            <h2 className="text-4xl md:text-5xl font-bold mb-6">Our Mission & Vision</h2>
            <p className="text-xl text-primary-foreground/80 max-w-3xl mx-auto">
              Bridging the past and future through innovative digital heritage solutions
            </p>
          </div>
          
          <div className="grid grid-cols-1 md:grid-cols-2 gap-12">
            <div className="bg-primary-foreground/10 backdrop-blur-sm rounded-3xl p-8 border border-primary-foreground/20">
              <div className="w-16 h-16 bg-primary-foreground/20 rounded-2xl flex items-center justify-center mb-6">
                <Star className="w-8 h-8 text-primary-foreground" />
              </div>
              <h3 className="text-3xl font-bold mb-4">Our Mission</h3>
              <p className="text-primary-foreground/80 text-lg leading-relaxed">
                To preserve, promote, and share Ethiopia's rich cultural heritage through innovative 
                digital technologies, making it accessible to global audiences while fostering 
                cultural understanding and appreciation.
              </p>
            </div>
            
            <div className="bg-primary-foreground/10 backdrop-blur-sm rounded-3xl p-8 border border-primary-foreground/20">
              <div className="w-16 h-16 bg-primary-foreground/20 rounded-2xl flex items-center justify-center mb-6">
                <Globe className="w-8 h-8 text-primary-foreground" />
              </div>
              <h3 className="text-3xl font-bold mb-4">Our Vision</h3>
              <p className="text-primary-foreground/80 text-lg leading-relaxed">
                To become the world's leading platform for Ethiopian heritage preservation and 
                education, creating a bridge between ancient wisdom and modern technology for 
                future generations.
              </p>
            </div>
          </div>
        </div>
      </section>

      {/* Our Team & Partners */}
      <section data-section="partners" className="py-20 bg-background">
        <div className="max-w-7xl mx-auto px-4 sm:px-6 lg:px-8">
          <div className="text-center mb-16">
            <div className="inline-flex items-center bg-accent/10 text-accent rounded-full px-4 py-2 mb-4">
              <Users className="w-4 h-4 mr-2" />
              <span className="text-sm font-semibold">Our Network</span>
            </div>
            <h2 className="text-4xl md:text-5xl font-bold text-foreground mb-6">
              Powered by Passionate Experts
            </h2>
            <p className="text-xl text-muted-foreground max-w-3xl mx-auto">
              Our diverse team of archaeologists, technologists, educators, and cultural experts 
              work together to bring Ethiopia's heritage to life.
            </p>
          </div>
          
          <div className="grid grid-cols-1 md:grid-cols-4 gap-8 mb-16">
            <div className="text-center group">
              <div className="w-24 h-24 bg-gradient-to-br from-primary to-secondary rounded-full mx-auto mb-4 flex items-center justify-center group-hover:scale-110 transition-transform duration-300">
                <Users className="w-12 h-12 text-white" />
              </div>
              <h3 className="text-xl font-bold text-foreground mb-2">Heritage Experts</h3>
              <p className="text-muted-foreground">Archaeologists and cultural historians</p>
            </div>
            
            <div className="text-center group">
              <div className="w-24 h-24 bg-gradient-to-br from-secondary to-accent rounded-full mx-auto mb-4 flex items-center justify-center group-hover:scale-110 transition-transform duration-300">
                <Bot className="w-12 h-12 text-white" />
              </div>
              <h3 className="text-xl font-bold text-foreground mb-2">Tech Innovators</h3>
              <p className="text-muted-foreground">3D scanning and VR specialists</p>
            </div>
            
            <div className="text-center group">
              <div className="w-24 h-24 bg-gradient-to-br from-accent to-primary rounded-full mx-auto mb-4 flex items-center justify-center group-hover:scale-110 transition-transform duration-300">
                <BookOpen className="w-12 h-12 text-white" />
              </div>
              <h3 className="text-xl font-bold text-foreground mb-2">Educators</h3>
              <p className="text-muted-foreground">Learning experience designers</p>
            </div>
            
            <div className="text-center group">
              <div className="w-24 h-24 bg-gradient-to-br from-primary to-accent rounded-full mx-auto mb-4 flex items-center justify-center group-hover:scale-110 transition-transform duration-300">
                <Globe className="w-12 h-12 text-white" />
              </div>
              <h3 className="text-xl font-bold text-foreground mb-2">Community Leaders</h3>
              <p className="text-muted-foreground">Cultural ambassadors and guides</p>
            </div>
          </div>
          
          <div className="bg-muted/30 rounded-3xl p-12 text-center">
            <h3 className="text-3xl font-bold text-foreground mb-6">Trusted Partners</h3>
            <p className="text-lg text-muted-foreground mb-8 max-w-3xl mx-auto">
              We collaborate with leading museums, universities, cultural institutions, and 
              technology partners to deliver world-class heritage experiences.
            </p>
            <div className="flex flex-wrap justify-center items-center gap-8 opacity-60">
              <div className="text-2xl font-bold text-muted-foreground">INSA</div>
              <div className="text-2xl font-bold text-muted-foreground">AASTU</div>
              <div className="text-2xl font-bold text-muted-foreground">National Museum</div>
            </div>
          </div>
        </div>
      </section>

      {/* Contact & Get Involved */}
      <section className="py-20 bg-gradient-to-br from-muted/20 to-background">
        <div className="max-w-7xl mx-auto px-4 sm:px-6 lg:px-8">
          <div className="text-center mb-16">
            <div className="inline-flex items-center bg-primary/10 text-primary rounded-full px-4 py-2 mb-4">
              <Sparkles className="w-4 h-4 mr-2" />
              <span className="text-sm font-semibold">Get Involved</span>
            </div>
            <h2 className="text-4xl md:text-5xl font-bold text-foreground mb-6">
              Join the Heritage Revolution
            </h2>
            <p className="text-xl text-muted-foreground max-w-3xl mx-auto">
              Whether you're a heritage enthusiast, educator, researcher, or institution, 
              there are many ways to contribute to preserving Ethiopia's cultural legacy.
            </p>
          </div>
          
          <div className="grid grid-cols-1 md:grid-cols-3 gap-8">
            <div className="bg-card rounded-3xl p-8 border border-border text-center hover:shadow-2xl transition-all duration-500 hover:-translate-y-2">
              <div className="w-16 h-16 bg-primary/10 rounded-2xl flex items-center justify-center mx-auto mb-6">
                <Users className="w-8 h-8 text-primary" />
              </div>
              <h3 className="text-2xl font-bold text-card-foreground mb-4">Volunteer</h3>
              <p className="text-muted-foreground mb-6 leading-relaxed">
                Join our community of volunteers helping to digitize artifacts, translate content, 
                and guide virtual tours.
              </p>
              <Link to="/contact" className="inline-block">
                <button className="bg-primary text-primary-foreground px-6 py-3 rounded-full font-semibold hover:bg-primary/90 transition-colors">
                  Get Started
                </button>
              </Link>
            </div>
            
            <div className="bg-card rounded-3xl p-8 border border-border text-center hover:shadow-2xl transition-all duration-500 hover:-translate-y-2">
              <div className="w-16 h-16 bg-secondary/10 rounded-2xl flex items-center justify-center mx-auto mb-6">
                <Shield className="w-8 h-8 text-secondary" />
              </div>
              <h3 className="text-2xl font-bold text-card-foreground mb-4">Partner</h3>
              <p className="text-muted-foreground mb-6 leading-relaxed">
                Museums, schools, and cultural institutions can partner with us to expand 
                their digital presence and reach.
              </p>
              <Link to="/contact" className="inline-block">
                <button className="bg-secondary text-secondary-foreground px-6 py-3 rounded-full font-semibold hover:bg-secondary/90 transition-colors">
                  Learn More
                </button>
              </Link>
            </div>
            
            <div className="bg-card rounded-3xl p-8 border border-border text-center hover:shadow-2xl transition-all duration-500 hover:-translate-y-2">
              <div className="w-16 h-16 bg-accent/10 rounded-2xl flex items-center justify-center mx-auto mb-6">
                <Award className="w-8 h-8 text-accent" />
              </div>
              <h3 className="text-2xl font-bold text-card-foreground mb-4">Support</h3>
              <p className="text-muted-foreground mb-6 leading-relaxed">
                Support our mission through donations, sponsorships, or by spreading awareness 
                about Ethiopian heritage.
              </p>
              <Link to="/contact" className="inline-block">
                <button className="bg-accent text-accent-foreground px-6 py-3 rounded-full font-semibold hover:bg-accent/90 transition-colors">
                  Contribute
                </button>
              </Link>
            </div>
          </div>
        </div>
      </section>
    </div>
  );
};

export default Home;
<|MERGE_RESOLUTION|>--- conflicted
+++ resolved
@@ -228,7 +228,6 @@
         </div>
       </section>
 
-<<<<<<< HEAD
       {/* Education & Learning Section */}
       <section className="py-20 bg-gradient-to-br from-accent/5 via-primary/5 to-secondary/5">
         <div className="max-w-7xl mx-auto px-4 sm:px-6 lg:px-8">
@@ -336,9 +335,6 @@
           </div>
         </div>
       </section>
-
-=======
->>>>>>> d7f6e0de
       {/* Revolutionary Heritage Experience */}
       <section className="py-20 bg-background">
         <div className="max-w-7xl mx-auto px-4 sm:px-6 lg:px-8">
@@ -509,19 +505,12 @@
                 <p className="text-muted-foreground mb-4 leading-relaxed">
                   Comprehensive learning materials for students, educators, and researchers studying Ethiopian heritage.
                 </p>
-<<<<<<< HEAD
                 <Link to="/learning">
                   <button className="text-primary font-semibold hover:text-primary/80 transition-colors flex items-center group-hover:translate-x-2 transition-transform duration-300">
                     Start Learning
                     <ArrowRight className="ml-2 w-4 h-4" />
                   </button>
                 </Link>
-=======
-                <button className="text-primary font-semibold hover:text-primary/80 transition-colors flex items-center group-hover:translate-x-2 transition-transform duration-300">
-                  Explore Feature
-                  <ArrowRight className="ml-2 w-4 h-4" />
-                </button>
->>>>>>> d7f6e0de
               </div>
             </div>
           </div>
