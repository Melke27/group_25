--- conflicted
+++ resolved
@@ -1,13 +1,4 @@
 import { useState, useEffect } from 'react';
-<<<<<<< HEAD
-import { useRouter } from 'next/router';
-import { useAuth } from '../contexts/AuthContext';
-import {
-  Box, Typography, Tabs, Tab, Container, Grid, Paper,
-  Table, TableBody, TableCell, TableContainer, TableHead, TableRow,
-  Button, IconButton, Chip, Avatar, TextField, Dialog, DialogTitle,
-  DialogContent, DialogActions, FormControl, InputLabel, Select, MenuItem
-=======
 import { useNavigate } from 'react-router-dom';
 import { useAuth } from '../hooks/useAuth';
 import MuseumAdminSidebar from '../components/dashboard/MuseumAdminSidebar';
@@ -15,26 +6,15 @@
   Box, Typography, Container, Grid, Paper,
   Table, TableBody, TableCell, TableContainer, TableHead, TableRow,
   Button, IconButton, Chip
->>>>>>> ca241750
 } from '@mui/material';
 import {
   Add as AddIcon,
   Edit as EditIcon,
   Delete as DeleteIcon,
-<<<<<<< HEAD
-  Check as CheckIcon,
-  Close as CloseIcon,
-  Image as ImageIcon,
-  Museum as MuseumIcon,
-  ArtTrack as ArtTrackIcon,
-  EventAvailable as EventAvailableIcon,
-  Storage as StorageIcon
-=======
   ArtTrack as ArtTrackIcon,
   EventAvailable as EventAvailableIcon,
   Storage as StorageIcon,
   TrendingUp as TrendingUpIcon
->>>>>>> ca241750
 } from '@mui/icons-material';
 
 // Mock data - Replace with API calls
@@ -50,41 +30,6 @@
 ];
 
 const MuseumDashboard = () => {
-<<<<<<< HEAD
-  const [tabValue, setTabValue] = useState(0);
-  const [artifacts, setArtifacts] = useState(mockArtifacts);
-  const [rentalRequests, setRentalRequests] = useState(mockRentalRequests);
-  const [openArtifactDialog, setOpenArtifactDialog] = useState(false);
-  const [openRentalDialog, setOpenRentalDialog] = useState(false);
-  const [currentArtifact, setCurrentArtifact] = useState(null);
-  const [currentRental, setCurrentRental] = useState(null);
-  const { user } = useAuth();
-  const router = useRouter();
-
-  // Redirect if not authenticated or not a museum admin
-  useEffect(() => {
-    if (!user || user.role !== 'museum_admin') {
-      router.push('/login');
-    }
-  }, [user, router]);
-
-  const handleTabChange = (event, newValue) => {
-    setTabValue(newValue);
-  };
-
-  const handleArtifactSubmit = (e) => {
-    e.preventDefault();
-    // TODO: Implement artifact creation/update
-    setOpenArtifactDialog(false);
-  };
-
-  const handleRentalAction = (requestId, action) => {
-    // TODO: Implement rental request action
-    setRentalRequests(prev => prev.map(req => 
-      req.id === requestId ? { ...req, status: action } : req
-    ));
-  };
-=======
   const [artifacts, setArtifacts] = useState(mockArtifacts);
   const [rentalRequests, setRentalRequests] = useState(mockRentalRequests);
   const { user } = useAuth();
@@ -96,312 +41,12 @@
       navigate('/auth');
     }
   }, [user, navigate]);
->>>>>>> ca241750
 
   if (!user) {
     return <div>Loading...</div>;
   }
 
   return (
-<<<<<<< HEAD
-    <Container maxWidth="xl" sx={{ mt: 4, mb: 4 }}>
-      <Box sx={{ display: 'flex', alignItems: 'center', mb: 4 }}>
-        <MuseumIcon color="primary" sx={{ fontSize: 40, mr: 2 }} />
-        <Typography variant="h4" component="h1">
-          {user.museumName || 'Museum'} Dashboard
-        </Typography>
-      </Box>
-
-      {/* Stats Cards */}
-      <Grid container spacing={3} sx={{ mb: 4 }}>
-        <Grid item xs={12} md={4} lg={3}>
-          <Paper sx={{ p: 3, display: 'flex', alignItems: 'center' }}>
-            <ArtTrackIcon color="primary" sx={{ fontSize: 40, mr: 2 }} />
-            <Box>
-              <Typography color="text.secondary">Total Artifacts</Typography>
-              <Typography variant="h5">{artifacts.length}</Typography>
-            </Box>
-          </Paper>
-        </Grid>
-        <Grid item xs={12} md={4} lg={3}>
-          <Paper sx={{ p: 3, display: 'flex', alignItems: 'center' }}>
-            <EventAvailableIcon color="warning" sx={{ fontSize: 40, mr: 2 }} />
-            <Box>
-              <Typography color="text.secondary">Active Rentals</Typography>
-              <Typography variant="h5">
-                {rentalRequests.filter(r => r.status === 'approved').length}
-              </Typography>
-            </Box>
-          </Paper>
-        </Grid>
-        <Grid item xs={12} md={4} lg={3}>
-          <Paper sx={{ p: 3, display: 'flex', alignItems: 'center' }}>
-            <StorageIcon color="info" sx={{ fontSize: 40, mr: 2 }} />
-            <Box>
-              <Typography color="text.secondary">In Storage</Typography>
-              <Typography variant="h5">
-                {artifacts.filter(a => a.status === 'in_storage').length}
-              </Typography>
-            </Box>
-          </Paper>
-        </Grid>
-      </Grid>
-
-      <Paper sx={{ mb: 4 }}>
-        <Tabs
-          value={tabValue}
-          onChange={handleTabChange}
-          variant="scrollable"
-          scrollButtons="auto"
-          sx={{ borderBottom: 1, borderColor: 'divider' }}
-        >
-          <Tab label="Artifacts" />
-          <Tab label="Rental Requests" />
-          <Tab label="Museum Profile" />
-          <Tab label="Analytics" />
-        </Tabs>
-
-        <Box sx={{ p: 3 }}>
-          {tabValue === 0 && (
-            <>
-              <Box sx={{ display: 'flex', justifyContent: 'space-between', mb: 3 }}>
-                <Typography variant="h6">Artifact Management</Typography>
-                <Button
-                  variant="contained"
-                  startIcon={<AddIcon />}
-                  onClick={() => {
-                    setCurrentArtifact(null);
-                    setOpenArtifactDialog(true);
-                  }}
-                >
-                  Add Artifact
-                </Button>
-              </Box>
-              
-              <TableContainer>
-                <Table>
-                  <TableHead>
-                    <TableRow>
-                      <TableCell>Name</TableCell>
-                      <TableCell>Status</TableCell>
-                      <TableCell>Last Updated</TableCell>
-                      <TableCell>Actions</TableCell>
-                    </TableRow>
-                  </TableHead>
-                  <TableBody>
-                    {artifacts.map((artifact) => (
-                      <TableRow key={artifact.id}>
-                        <TableCell>{artifact.name}</TableCell>
-                        <TableCell>
-                          <Chip
-                            label={artifact.status.replace('_', ' ')}
-                            color={artifact.status === 'on_display' ? 'success' : 'default'}
-                            size="small"
-                          />
-                        </TableCell>
-                        <TableCell>{artifact.lastUpdated}</TableCell>
-                        <TableCell>
-                          <IconButton size="small" onClick={() => setCurrentArtifact(artifact)}>
-                            <EditIcon />
-                          </IconButton>
-                          <IconButton size="small" color="error">
-                            <DeleteIcon />
-                          </IconButton>
-                        </TableCell>
-                      </TableRow>
-                    ))}
-                  </TableBody>
-                </Table>
-              </TableContainer>
-            </>
-          )}
-
-          {tabValue === 1 && (
-            <>
-              <Typography variant="h6" gutterBottom>Rental Requests</Typography>
-              <TableContainer>
-                <Table>
-                  <TableHead>
-                    <TableRow>
-                      <TableCell>Artifact</TableCell>
-                      <TableCell>Requester</TableCell>
-                      <TableCell>Date</TableCell>
-                      <TableCell>Status</TableCell>
-                      <TableCell>Actions</TableCell>
-                    </TableRow>
-                  </TableHead>
-                  <TableBody>
-                    {rentalRequests.map((request) => (
-                      <TableRow key={request.id}>
-                        <TableCell>{request.artifact}</TableCell>
-                        <TableCell>{request.requester}</TableCell>
-                        <TableCell>{request.date}</TableCell>
-                        <TableCell>
-                          <Chip
-                            label={request.status}
-                            color={
-                              request.status === 'approved' ? 'success' :
-                              request.status === 'rejected' ? 'error' : 'default'
-                            }
-                            size="small"
-                          />
-                        </TableCell>
-                        <TableCell>
-                          {request.status === 'pending' && (
-                            <>
-                              <IconButton
-                                size="small"
-                                color="success"
-                                onClick={() => handleRentalAction(request.id, 'approved')}
-                              >
-                                <CheckIcon />
-                              </IconButton>
-                              <IconButton
-                                size="small"
-                                color="error"
-                                onClick={() => handleRentalAction(request.id, 'rejected')}
-                              >
-                                <CloseIcon />
-                              </IconButton>
-                            </>
-                          )}
-                        </TableCell>
-                      </TableRow>
-                    ))}
-                  </TableBody>
-                </Table>
-              </TableContainer>
-            </>
-          )}
-
-          {tabValue === 2 && (
-            <Box>
-              <Typography variant="h6" gutterBottom>Museum Profile</Typography>
-              <form>
-                <Grid container spacing={3}>
-                  <Grid item xs={12} md={6}>
-                    <TextField
-                      fullWidth
-                      label="Museum Name"
-                      defaultValue={user.museumName || ''}
-                      margin="normal"
-                    />
-                    <TextField
-                      fullWidth
-                      label="Location"
-                      defaultValue=""
-                      margin="normal"
-                    />
-                    <TextField
-                      fullWidth
-                      label="Description"
-                      multiline
-                      rows={4}
-                      margin="normal"
-                    />
-                  </Grid>
-                  <Grid item xs={12} md={6}>
-                    <Box sx={{ textAlign: 'center', mb: 2 }}>
-                      <Avatar
-                        sx={{
-                          width: 150,
-                          height: 150,
-                          mx: 'auto',
-                          mb: 2,
-                          bgcolor: 'primary.main'
-                        }}
-                      >
-                        <ImageIcon sx={{ fontSize: 60 }} />
-                      </Avatar>
-                      <Button variant="outlined" component="label">
-                        Upload Logo
-                        <input type="file" hidden accept="image/*" />
-                      </Button>
-                    </Box>
-                    <TextField
-                      fullWidth
-                      label="Contact Email"
-                      type="email"
-                      margin="normal"
-                    />
-                    <TextField
-                      fullWidth
-                      label="Phone Number"
-                      margin="normal"
-                    />
-                  </Grid>
-                  <Grid item xs={12}>
-                    <Button variant="contained" color="primary">
-                      Save Changes
-                    </Button>
-                  </Grid>
-                </Grid>
-              </form>
-            </Box>
-          )}
-
-          {tabValue === 3 && (
-            <Box>
-              <Typography variant="h6" gutterBottom>Analytics</Typography>
-              <Typography color="text.secondary">
-                Analytics dashboard will be available soon. This section will display:
-              </Typography>
-              <ul>
-                <li>Visitor statistics</li>
-                <li>Artifact popularity</li>
-                <li>Rental history</li>
-                <li>Engagement metrics</li>
-              </ul>
-            </Box>
-          )}
-        </Box>
-      </Paper>
-
-      {/* Artifact Dialog */}
-      <Dialog open={openArtifactDialog} onClose={() => setOpenArtifactDialog(false)}>
-        <form onSubmit={handleArtifactSubmit}>
-          <DialogTitle>{currentArtifact ? 'Edit Artifact' : 'Add New Artifact'}</DialogTitle>
-          <DialogContent>
-            <TextField
-              autoFocus
-              margin="dense"
-              label="Artifact Name"
-              fullWidth
-              variant="outlined"
-              sx={{ mb: 2 }}
-              defaultValue={currentArtifact?.name || ''}
-            />
-            <FormControl fullWidth margin="dense">
-              <InputLabel>Status</InputLabel>
-              <Select
-                label="Status"
-                defaultValue={currentArtifact?.status || 'in_storage'}
-              >
-                <MenuItem value="in_storage">In Storage</MenuItem>
-                <MenuItem value="on_display">On Display</MenuItem>
-                <MenuItem value="under_maintenance">Under Maintenance</MenuItem>
-              </Select>
-            </FormControl>
-            <TextField
-              margin="dense"
-              label="Description"
-              fullWidth
-              multiline
-              rows={4}
-              variant="outlined"
-              sx={{ mt: 2 }}
-            />
-          </DialogContent>
-          <DialogActions>
-            <Button onClick={() => setOpenArtifactDialog(false)}>Cancel</Button>
-            <Button type="submit" variant="contained" color="primary">
-              {currentArtifact ? 'Update' : 'Add'} Artifact
-            </Button>
-          </DialogActions>
-        </form>
-      </Dialog>
-    </Container>
-=======
     <div className="flex min-h-screen bg-gray-50">
       <MuseumAdminSidebar />
       
@@ -570,7 +215,6 @@
         </Container>
       </div>
     </div>
->>>>>>> ca241750
   );
 };
 
