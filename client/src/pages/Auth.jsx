--- conflicted
+++ resolved
@@ -1,12 +1,10 @@
 import React, { useState } from 'react';
-import { useNavigate } from 'react-router-dom';
 import { Eye, EyeOff, Mail, Lock, User, Shield, Users, MapPin, ArrowLeft, CheckCircle, AlertCircle } from 'lucide-react';
 import { useAuth } from '../hooks/useAuth';
 import Logo from '../components/common/Logo';
 import heroBg from '../assets/hero-bg.jpg';
 
 const Auth = ({ darkMode, toggleDarkMode }) => {
-  const navigate = useNavigate();
   const [isSignUp, setIsSignUp] = useState(false);
   const [showPassword, setShowPassword] = useState(false);
   const [showConfirmPassword, setShowConfirmPassword] = useState(false);
@@ -101,19 +99,6 @@
 
   const handleSubmit = async (e) => {
     e.preventDefault();
-<<<<<<< HEAD
-    if (validateForm()) {
-      // Handle form submission
-      console.log('Form submitted:', formData);
-      // Conditional redirect
-      if (formData.role === 'visitor') {
-        navigate('/profile');
-      } else if (formData.role === 'tour_admin') {
-        navigate('/organizer');
-      } else {
-        console.warn('No redirect for role:', formData.role);
-      }
-=======
     if (!validateForm()) return;
 
     setLoading(true);
@@ -152,7 +137,6 @@
       setErrors({ general: 'Something went wrong. Please try again.' });
     } finally {
       setLoading(false);
->>>>>>> ca241750
     }
   };
 
