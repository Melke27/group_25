--- conflicted
+++ resolved
@@ -1,12 +1,7 @@
 import React, { useState, useEffect } from 'react';
 import { useAuth } from '../../hooks/useAuth';
-<<<<<<< HEAD
-import { FaBullseye, FaPlus, FaEdit, FaTrash, FaCheck, FaCalendar, FaArrowUp } from 'react-icons/fa';
+import { FaBullseye, FaPlus, FaEdit, FaTrash, FaCheck, FaCalendar, FaArrowUp, FaChartLine } from 'react-icons/fa';
 import { toast } from 'sonner';
-=======
-import { FaBullseye, FaPlus, FaEdit, FaTrash, FaCheck, FaCalendar, FaChartLine } from 'react-icons/fa';
-import { toast } from 'react-toastify';
->>>>>>> b0ff8dc4
 
 const Goals = () => {
   const { user } = useAuth();
@@ -354,11 +349,7 @@
                     onClick={() => updateProgress(goal._id)}
                     className="w-full bg-green-600 hover:bg-green-700 text-white px-4 py-2 rounded-lg text-sm font-medium transition-colors flex items-center justify-center gap-2"
                   >
-<<<<<<< HEAD
-                    <FaArrowUp /> Update Progress
-=======
                     <FaChartLine /> Update Progress
->>>>>>> b0ff8dc4
                   </button>
                 )}
               </div>
