import React, { useState, useEffect } from 'react';
import { useAuth } from '../../hooks/useAuth';
import { FaStickyNote, FaTrash, FaEdit, FaPlus, FaSearch, FaThumbtack, FaTags } from 'react-icons/fa';
<<<<<<< HEAD
import { toast } from 'sonner';
=======
import { toast } from 'react-toastify';
>>>>>>> b0ff8dc4

const Notes = () => {
  const { user } = useAuth();
  const [notes, setNotes] = useState([]);
  const [loading, setLoading] = useState(true);
  const [searchTerm, setSearchTerm] = useState('');
  const [selectedCategory, setSelectedCategory] = useState('all');
  const [categories, setCategories] = useState([]);
  const [showAddModal, setShowAddModal] = useState(false);
  const [editingNote, setEditingNote] = useState(null);
  const [newNote, setNewNote] = useState({
    title: '',
    content: '',
    category: '',
    tags: '',
    isPrivate: false
  });

  // Fetch notes
  useEffect(() => {
    fetchNotes();
    fetchCategories();
  }, [searchTerm, selectedCategory]);

  const fetchNotes = async () => {
    try {
      const params = new URLSearchParams();
      if (searchTerm) params.append('search', searchTerm);
      if (selectedCategory !== 'all') params.append('category', selectedCategory);

      const response = await fetch(`/api/notes?${params.toString()}`, {
        headers: {
          'Authorization': `Bearer ${localStorage.getItem('token')}`
        }
      });

      if (!response.ok) {
        throw new Error('Failed to fetch notes');
      }

      const result = await response.json();
      if (result.success) {
        setNotes(result.data.notes || []);
        setCategories(result.data.categories || []);
      } else {
        throw new Error(result.message || 'Failed to fetch notes');
      }
    } catch (error) {
      console.error('Error fetching notes:', error);
      toast.error('Failed to load notes');
    } finally {
      setLoading(false);
    }
  };

  const fetchCategories = async () => {
    try {
      // Categories are now fetched with notes, so this is handled in fetchNotes
    } catch (error) {
      console.error('Error fetching categories:', error);
    }
  };

  const saveNote = async () => {
    try {
      const method = editingNote ? 'PUT' : 'POST';
      const url = editingNote ? `/api/notes/${editingNote._id}` : '/api/notes';

      const noteData = {
        ...newNote,
        tags: newNote.tags ? newNote.tags.split(',').map(tag => tag.trim()).filter(tag => tag) : []
      };

      const response = await fetch(url, {
        method,
        headers: {
          'Content-Type': 'application/json',
          'Authorization': `Bearer ${localStorage.getItem('token')}`
        },
        body: JSON.stringify(noteData)
      });

      const result = await response.json();
      if (!result.success) {
        throw new Error(result.message || `Failed to ${editingNote ? 'update' : 'create'} note`);
      }

      toast.success(result.message || `Note ${editingNote ? 'updated' : 'created'} successfully`);
      setShowAddModal(false);
      setEditingNote(null);
      setNewNote({
        title: '',
        content: '',
        category: '',
        tags: '',
        isPrivate: false
      });
      fetchNotes();
    } catch (error) {
      console.error('Error saving note:', error);
      toast.error(`Failed to ${editingNote ? 'update' : 'create'} note`);
    }
  };

  const deleteNote = async (id) => {
    if (!window.confirm('Are you sure you want to delete this note?')) {
      return;
    }

    try {
      const response = await fetch(`/api/notes/${id}`, {
        method: 'DELETE',
        headers: {
          'Authorization': `Bearer ${localStorage.getItem('token')}`
        }
      });

      const result = await response.json();
      if (!result.success) {
        throw new Error(result.message || 'Failed to delete note');
      }

      toast.success(result.message || 'Note deleted successfully');
      fetchNotes();
    } catch (error) {
      console.error('Error deleting note:', error);
      toast.error('Failed to delete note');
    }
  };

  const togglePin = async (id, isPinned) => {
    try {
      const response = await fetch(`/api/notes/${id}/pin`, {
        method: 'PUT',
        headers: {
          'Content-Type': 'application/json',
          'Authorization': `Bearer ${localStorage.getItem('token')}`
        },
      });

      const result = await response.json();
      if (!result.success) {
        throw new Error(result.message || 'Failed to toggle pin');
      }

      fetchNotes();
    } catch (error) {
      console.error('Error toggling pin:', error);
      toast.error('Failed to update note');
    }
  };

  const startEdit = (note) => {
    setEditingNote(note);
    setNewNote({
      title: note.title,
      content: note.content,
      category: note.category || '',
      tags: note.tags ? note.tags.join(', ') : '',
      isPrivate: note.isPrivate || false
    });
    setShowAddModal(true);
  };

  if (loading) {
    return (
      <div className="min-h-screen bg-gradient-to-br from-green-50 to-teal-100 flex items-center justify-center">
        <div className="animate-spin rounded-full h-12 w-12 border-b-2 border-green-600"></div>
      </div>
    );
  }

  return (
    <div className="min-h-screen bg-gradient-to-br from-green-50 to-teal-100">
      <div className="container mx-auto px-4 py-8">
        {/* Header */}
        <div className="bg-white rounded-lg shadow-md p-6 mb-6">
          <div className="flex items-center justify-between">
            <div>
              <h1 className="text-3xl font-bold text-gray-800 flex items-center gap-3">
                <FaStickyNote className="text-green-600" />
                My Notes
              </h1>
              <p className="text-gray-600 mt-2">Keep track of your thoughts and learning insights</p>
            </div>
            <button
              onClick={() => setShowAddModal(true)}
              className="bg-green-600 hover:bg-green-700 text-white px-4 py-2 rounded-lg flex items-center gap-2 transition-colors"
            >
              <FaPlus /> Add Note
            </button>
          </div>
        </div>

        {/* Search and Filter Bar */}
        <div className="bg-white rounded-lg shadow-md p-4 mb-6">
          <div className="flex flex-col md:flex-row gap-4">
            <div className="flex-1 relative">
              <FaSearch className="absolute left-3 top-3 text-gray-400" />
              <input
                type="text"
                placeholder="Search notes..."
                value={searchTerm}
                onChange={(e) => setSearchTerm(e.target.value)}
                className="w-full pl-10 pr-4 py-2 border border-gray-300 rounded-lg focus:ring-2 focus:ring-green-500 focus:border-green-500"
              />
            </div>
            <select
              value={selectedCategory}
              onChange={(e) => setSelectedCategory(e.target.value)}
              className="border border-gray-300 rounded-lg px-3 py-2 focus:ring-2 focus:ring-green-500 focus:border-green-500"
            >
              <option value="all">All Categories</option>
              {categories.map(category => (
                <option key={category} value={category}>
                  {category.charAt(0).toUpperCase() + category.slice(1)}
                </option>
              ))}
            </select>
          </div>
        </div>

        {/* Notes Grid */}
        {notes.length === 0 ? (
          <div className="bg-white rounded-lg shadow-md p-12 text-center">
            <FaStickyNote className="mx-auto text-6xl text-gray-300 mb-4" />
            <h3 className="text-xl font-semibold text-gray-600 mb-2">No notes yet</h3>
            <p className="text-gray-500">Create your first note to get started</p>
          </div>
        ) : (
          <div className="grid md:grid-cols-2 lg:grid-cols-3 gap-6">
            {notes.map(note => (
              <div
                key={note._id}
<<<<<<< HEAD
                className={`bg-white rounded-lg shadow-md p-4 hover:shadow-lg transition-shadow ${
                  note.isPinned ? 'ring-2 ring-yellow-400' : ''
                }`}
=======
                className={`bg-white rounded-lg shadow-md p-4 hover:shadow-lg transition-shadow ${note.pinned ? 'ring-2 ring-yellow-400' : ''
                  }`}
>>>>>>> b0ff8dc4
              >
                <div className="flex items-start justify-between mb-3">
                  <h3 className="font-semibold text-lg text-gray-800 flex-1">
                    {note.title}
                  </h3>
                  <div className="flex gap-2 ml-2">
                    <button
<<<<<<< HEAD
                      onClick={() => togglePin(note._id, note.isPinned)}
                      className={`transition-colors ${
                        note.isPinned
=======
                      onClick={() => togglePin(note._id, note.pinned)}
                      className={`transition-colors ${note.pinned
>>>>>>> b0ff8dc4
                          ? 'text-yellow-500 hover:text-yellow-600'
                          : 'text-gray-400 hover:text-yellow-500'
                        }`}
                    >
                      <FaThumbtack />
                    </button>
                    <button
                      onClick={() => startEdit(note)}
                      className="text-blue-600 hover:text-blue-800 transition-colors"
                    >
                      <FaEdit />
                    </button>
                    <button
                      onClick={() => deleteNote(note._id)}
                      className="text-red-600 hover:text-red-800 transition-colors"
                    >
                      <FaTrash />
                    </button>
                  </div>
                </div>

                <p className="text-gray-600 text-sm mb-4 line-clamp-4">
                  {note.content}
                </p>

                <div className="flex flex-wrap gap-2 mb-3">
                  {note.tags && note.tags.map((tag, index) => (
                    <span
                      key={index}
                      className="inline-block bg-gray-100 text-gray-700 text-xs px-2 py-1 rounded-full"
                    >
                      #{tag}
                    </span>
                  ))}
                </div>

                <div className="flex items-center justify-between text-xs text-gray-500">
                  <div className="flex items-center gap-2">
                    {note.category && (
                      <span className="bg-green-100 text-green-800 px-2 py-1 rounded-full">
                        {note.category}
                      </span>
                    )}
                    {note.isPrivate && (
                      <span className="bg-red-100 text-red-800 px-2 py-1 rounded-full">
                        Private
                      </span>
                    )}
                  </div>
                  <span>{new Date(note.updatedAt).toLocaleDateString()}</span>
                </div>
              </div>
            ))}
          </div>
        )}

        {/* Add/Edit Note Modal */}
        {showAddModal && (
          <div className="fixed inset-0 bg-black bg-opacity-50 flex items-center justify-center z-50">
            <div className="bg-white rounded-lg p-6 w-full max-w-md mx-4">
              <h2 className="text-xl font-bold mb-4">
                {editingNote ? 'Edit Note' : 'Add New Note'}
              </h2>

              <div className="space-y-4">
                <input
                  type="text"
                  placeholder="Note title"
                  value={newNote.title}
                  onChange={(e) => setNewNote({ ...newNote, title: e.target.value })}
                  className="w-full p-3 border border-gray-300 rounded-lg focus:ring-2 focus:ring-green-500 focus:border-green-500"
                />

                <textarea
                  placeholder="Write your note here..."
                  value={newNote.content}
                  onChange={(e) => setNewNote({ ...newNote, content: e.target.value })}
                  rows="6"
                  className="w-full p-3 border border-gray-300 rounded-lg focus:ring-2 focus:ring-green-500 focus:border-green-500"
                />

                <input
                  type="text"
                  placeholder="Category"
                  value={newNote.category}
                  onChange={(e) => setNewNote({ ...newNote, category: e.target.value })}
                  className="w-full p-3 border border-gray-300 rounded-lg focus:ring-2 focus:ring-green-500 focus:border-green-500"
                />

                <input
                  type="text"
                  placeholder="Tags (comma separated)"
                  value={newNote.tags}
                  onChange={(e) => setNewNote({ ...newNote, tags: e.target.value })}
                  className="w-full p-3 border border-gray-300 rounded-lg focus:ring-2 focus:ring-green-500 focus:border-green-500"
                />

                <label className="flex items-center gap-2">
                  <input
                    type="checkbox"
                    checked={newNote.isPrivate}
                    onChange={(e) => setNewNote({ ...newNote, isPrivate: e.target.checked })}
                    className="rounded"
                  />
                  <span className="text-sm text-gray-700">Private note</span>
                </label>
              </div>

              <div className="flex gap-3 mt-6">
                <button
                  onClick={() => {
                    setShowAddModal(false);
                    setEditingNote(null);
                    setNewNote({
                      title: '',
                      content: '',
                      category: '',
                      tags: '',
                      isPrivate: false
                    });
                  }}
                  className="flex-1 px-4 py-2 text-gray-600 border border-gray-300 rounded-lg hover:bg-gray-50 transition-colors"
                >
                  Cancel
                </button>
                <button
                  onClick={saveNote}
                  disabled={!newNote.title || !newNote.content}
                  className="flex-1 px-4 py-2 bg-green-600 text-white rounded-lg hover:bg-green-700 disabled:bg-gray-400 transition-colors"
                >
                  {editingNote ? 'Update' : 'Save'}
                </button>
              </div>
            </div>
          </div>
        )}
      </div>
    </div>
  );
};

export default Notes;<|MERGE_RESOLUTION|>--- conflicted
+++ resolved
@@ -1,11 +1,7 @@
 import React, { useState, useEffect } from 'react';
 import { useAuth } from '../../hooks/useAuth';
 import { FaStickyNote, FaTrash, FaEdit, FaPlus, FaSearch, FaThumbtack, FaTags } from 'react-icons/fa';
-<<<<<<< HEAD
 import { toast } from 'sonner';
-=======
-import { toast } from 'react-toastify';
->>>>>>> b0ff8dc4
 
 const Notes = () => {
   const { user } = useAuth();
@@ -240,14 +236,9 @@
             {notes.map(note => (
               <div
                 key={note._id}
-<<<<<<< HEAD
                 className={`bg-white rounded-lg shadow-md p-4 hover:shadow-lg transition-shadow ${
-                  note.isPinned ? 'ring-2 ring-yellow-400' : ''
+                  note.isPinned || note.pinned ? 'ring-2 ring-yellow-400' : ''
                 }`}
-=======
-                className={`bg-white rounded-lg shadow-md p-4 hover:shadow-lg transition-shadow ${note.pinned ? 'ring-2 ring-yellow-400' : ''
-                  }`}
->>>>>>> b0ff8dc4
               >
                 <div className="flex items-start justify-between mb-3">
                   <h3 className="font-semibold text-lg text-gray-800 flex-1">
@@ -255,14 +246,9 @@
                   </h3>
                   <div className="flex gap-2 ml-2">
                     <button
-<<<<<<< HEAD
-                      onClick={() => togglePin(note._id, note.isPinned)}
+                      onClick={() => togglePin(note._id, note.isPinned || note.pinned)}
                       className={`transition-colors ${
-                        note.isPinned
-=======
-                      onClick={() => togglePin(note._id, note.pinned)}
-                      className={`transition-colors ${note.pinned
->>>>>>> b0ff8dc4
+                        note.isPinned || note.pinned
                           ? 'text-yellow-500 hover:text-yellow-600'
                           : 'text-gray-400 hover:text-yellow-500'
                         }`}
