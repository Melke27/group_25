const mongoose = require('mongoose');

// Database utility functions
const dbUtils = {
  // Get connection status
  getConnectionStatus: () => {
    const states = {
      0: 'disconnected',
      1: 'connected',
      2: 'connecting',
      3: 'disconnecting',
      99: 'uninitialized'
    };
    return states[mongoose.connection.readyState] || 'unknown';
  },

  // Check if database is connected
  isConnected: () => mongoose.connection.readyState === 1,

  // Get database statistics
  getDbStats: async () => {
    if (!dbUtils.isConnected()) {
      throw new Error('Database not connected');
    }
    try {
      const collections = await mongoose.connection.db.listCollections().toArray();
      const stats = await mongoose.connection.db.stats();
      return {
        collections: collections.map(col => col.name),
        collectionsCount: collections.length,
        dbSize: stats.dataSize,
        storageSize: stats.storageSize,
        indexes: stats.indexes
      };
    } catch (error) {
      throw new Error(`Error getting database stats: ${error.message}`);
    }
  },

  // Create database indexes for performance
  createIndexes: async () => {
    try {
      console.log('Creating database indexes...');
      
      // User collection indexes
      await mongoose.connection.db.collection('users').createIndex({ email: 1 }, { unique: true });
      await mongoose.connection.db.collection('users').createIndex({ role: 1 });
      await mongoose.connection.db.collection('users').createIndex({ isActive: 1 });
      await mongoose.connection.db.collection('users').createIndex({ museumId: 1 });
      await mongoose.connection.db.collection('users').createIndex({ createdAt: -1 });
      
      console.log('✅ Database indexes created successfully');
    } catch (error) {
      console.error('Error creating indexes:', error.message);
    }
  },

  // Close database connection gracefully
  closeConnection: async () => {
    try {
      await mongoose.connection.close();
      console.log('Database connection closed');
    } catch (error) {
      console.error('Error closing database connection:', error.message);
    }
  }
};

const connectDB = async () => {
  try {
    // Set mongoose options
    mongoose.set('strictQuery', false);
    
    console.log('Connecting to MongoDB...');
    console.log('Database URI:', process.env.MONGODB_URI?.replace(/\/\/([^:]+):([^@]+)@/, '//$1:****@') || 'Not set');
    
    const conn = await mongoose.connect(process.env.MONGODB_URI, {
      maxPoolSize: 10, // Maintain up to 10 socket connections
      serverSelectionTimeoutMS: 5000, // Keep trying to send operations for 5 seconds
<<<<<<< HEAD
      socketTimeoutMS: 45000, // Close sockets after 45 seconds of inactivity
=======
      socketTimeoutMS: 45000 // Close sockets after 45 seconds of inactivity
>>>>>>> 134fc2a0
    });

    console.log(`✅ MongoDB Connected: ${conn.connection.host}`);
    console.log(`📊 Database: ${conn.connection.name}`);
    console.log(`🔗 Connection Status: ${dbUtils.getConnectionStatus()}`);
    
    // Create indexes on connection
    await dbUtils.createIndexes();
    
    // Set up connection event listeners
    mongoose.connection.on('error', (err) => {
      console.error('MongoDB connection error:', err);
    });
    
    mongoose.connection.on('disconnected', () => {
      console.warn('MongoDB disconnected');
    });
    
    mongoose.connection.on('reconnected', () => {
      console.log('MongoDB reconnected');
    });
    
  } catch (error) {
    console.error('❌ Error connecting to MongoDB:', error.message);
    if (error.name === 'MongoNetworkError') {
      console.error('Network error - check if MongoDB is running and accessible');
    }
    if (error.name === 'MongoAuthenticationError') {
      console.error('Authentication error - check your credentials');
    }
    process.exit(1);
  }
};

// Graceful shutdown
process.on('SIGINT', async () => {
  console.log('\nReceived SIGINT. Gracefully shutting down...');
  await dbUtils.closeConnection();
  process.exit(0);
});

module.exports = { connectDB, dbUtils };
<|MERGE_RESOLUTION|>--- conflicted
+++ resolved
@@ -77,11 +77,7 @@
     const conn = await mongoose.connect(process.env.MONGODB_URI, {
       maxPoolSize: 10, // Maintain up to 10 socket connections
       serverSelectionTimeoutMS: 5000, // Keep trying to send operations for 5 seconds
-<<<<<<< HEAD
-      socketTimeoutMS: 45000, // Close sockets after 45 seconds of inactivity
-=======
       socketTimeoutMS: 45000 // Close sockets after 45 seconds of inactivity
->>>>>>> 134fc2a0
     });
 
     console.log(`✅ MongoDB Connected: ${conn.connection.host}`);
