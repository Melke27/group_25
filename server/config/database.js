<<<<<<< HEAD
const mongoose = require("mongoose")

export default function connect_Mong(){
    
    try{
      const uri = "";
      mongoose.connect(uri);
      console.log("MongoDB connected successfully");
    }catch(error){
        console.error("MongoDB connection error:", error);
    }
}

   
=======
const mongoose = require('mongoose');

const connectDB = async () => {
  try {
    const conn = await mongoose.connect(process.env.MONGODB_URI, {
      useNewUrlParser: true,
      useUnifiedTopology: true,
    });

    console.log(`MongoDB Connected: ${conn.connection.host}`);
  } catch (error) {
    console.error('Error connecting to MongoDB:', error.message);
    process.exit(1);
  }
};

module.exports = connectDB;
>>>>>>> ca241750
<|MERGE_RESOLUTION|>--- conflicted
+++ resolved
@@ -1,19 +1,3 @@
-<<<<<<< HEAD
-const mongoose = require("mongoose")
-
-export default function connect_Mong(){
-    
-    try{
-      const uri = "";
-      mongoose.connect(uri);
-      console.log("MongoDB connected successfully");
-    }catch(error){
-        console.error("MongoDB connection error:", error);
-    }
-}
-
-   
-=======
 const mongoose = require('mongoose');
 
 const connectDB = async () => {
@@ -31,4 +15,3 @@
 };
 
 module.exports = connectDB;
->>>>>>> ca241750
